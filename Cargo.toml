[package]
authors = ["The Cloud Hypervisor Authors"]
build = "build.rs"
default-run = "cloud-hypervisor"
description = "Open source Virtual Machine Monitor (VMM) that runs on top of KVM & MSHV"
edition = "2021"
homepage = "https://github.com/cloud-hypervisor/cloud-hypervisor"
license = "Apache-2.0 AND BSD-3-Clause"
name = "cloud-hypervisor"
version = "44.0.0"
# Minimum buildable version:
# Keep in sync with version in .github/workflows/build.yaml
# Policy on MSRV (see #4318):
# Can only be bumped by:
# a.) A dependency requires it,
# b.) If we want to use a new feature and that MSRV is at least 6 months old,
# c.) There is a security issue that is addressed by the toolchain update.
rust-version = "1.82.0"

[profile.release]
codegen-units = 1
lto = true
opt-level = "s"
strip = true

[profile.profiling]
debug = true
inherits = "release"
strip = false

[dependencies]
anyhow = "1.0.94"
api_client = { path = "api_client" }
clap = { version = "4.5.13", features = ["string"] }
dhat = { version = "0.3.3", optional = true }
epoll = "4.3.3"
event_monitor = { path = "event_monitor" }
hypervisor = { path = "hypervisor" }
libc = "0.2.167"
log = { version = "0.4.22", features = ["std"] }
option_parser = { path = "option_parser" }
seccompiler = { workspace = true }
serde_json = "1.0.120"
signal-hook = "0.3.17"
thiserror = "2.0.6"
tpm = { path = "tpm" }
tracer = { path = "tracer" }
vm-memory = { workspace = true }
vmm = { path = "vmm" }
vmm-sys-util = { workspace = true }
zbus = { version = "4.4.0", optional = true }

[dev-dependencies]
dirs = "6.0.0"
net_util = { path = "net_util" }
once_cell = "1.20.2"
serde_json = "1.0.120"
test_infra = { path = "test_infra" }
wait-timeout = "0.2.0"

# Please adjust `vmm::feature_list()` accordingly when changing the
# feature list below
[features]
dbus_api = ["vmm/dbus_api", "zbus"]
default = ["io_uring", "kvm", "sev_snp"]
dhat-heap = ["dhat", "vmm/dhat-heap"]       # For heap profiling
guest_debug = ["vmm/guest_debug"]
igvm = ["vmm/igvm"]
io_uring = ["vmm/io_uring"]
kvm = ["vmm/kvm"]
mshv = ["vmm/mshv"]
pvmemcontrol = ["vmm/pvmemcontrol"]
<<<<<<< HEAD
sev_snp = ["igvm", "vmm/sev_snp", "vmm/fw_cfg"]
=======
sev_snp = ["igvm", "vmm/sev_snp"]
>>>>>>> 6c388792
tdx = ["vmm/tdx"]
tracing = ["tracer/tracing", "vmm/tracing"]

[workspace]
members = [
  "api_client",
  "arch",
  "block",
  "devices",
  "event_monitor",
  "hypervisor",
  "net_gen",
  "net_util",
  "option_parser",
  "pci",
  "performance-metrics",
  "rate_limiter",
  "serial_buffer",
  "test_infra",
  "tracer",
  "vhost_user_block",
  "vhost_user_net",
  "virtio-devices",
  "vm-allocator",
  "vm-device",
  "vm-migration",
  "vm-virtio",
  "vmm",
]

[workspace.dependencies]
acpi_tables = { git = "https://github.com/rust-vmm/acpi_tables", branch = "main" }
kvm-bindings = "0.10.0"
kvm-ioctls = "0.19.1"
linux-loader = "0.13.0"
mshv-bindings = "0.3.3"
mshv-ioctls = "0.3.3"
seccompiler = "0.5.0"
vfio-bindings = { git = "https://github.com/rust-vmm/vfio", branch = "main" }
vfio-ioctls = { git = "https://github.com/rust-vmm/vfio", branch = "main", default-features = false }
vfio_user = { git = "https://github.com/rust-vmm/vfio-user", branch = "main" }
vhost = { git = "https://github.com/rust-vmm/vhost", rev = "d983ae0" }
vhost-user-backend = { git = "https://github.com/rust-vmm/vhost", rev = "d983ae0" }
virtio-bindings = "0.2.4"
virtio-queue = "0.14.0"
vm-fdt = { git = "https://github.com/rust-vmm/vm-fdt", branch = "main" }
vm-memory = "0.16.1"
vmm-sys-util = "0.12.1"<|MERGE_RESOLUTION|>--- conflicted
+++ resolved
@@ -70,11 +70,7 @@
 kvm = ["vmm/kvm"]
 mshv = ["vmm/mshv"]
 pvmemcontrol = ["vmm/pvmemcontrol"]
-<<<<<<< HEAD
-sev_snp = ["igvm", "vmm/sev_snp", "vmm/fw_cfg"]
-=======
 sev_snp = ["igvm", "vmm/sev_snp"]
->>>>>>> 6c388792
 tdx = ["vmm/tdx"]
 tracing = ["tracer/tracing", "vmm/tracing"]
 
