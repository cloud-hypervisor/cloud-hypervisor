--- conflicted
+++ resolved
@@ -1,12 +1,7 @@
 [package]
 name = "cloud-hypervisor"
-<<<<<<< HEAD
-version = "37.0.0"
+version = "37.1.0"
 authors = ["The Cloud Hypervisor Authors", "Cyberus Technology GmbH"]
-=======
-version = "37.1.0"
-authors = ["The Cloud Hypervisor Authors"]
->>>>>>> 115c455e
 edition = "2021"
 default-run = "cloud-hypervisor"
 build = "build.rs"
