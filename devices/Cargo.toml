[package]
authors = ["The Chromium OS Authors"]
edition = "2021"
name = "devices"
version = "0.1.0"

[dependencies]
acpi_tables = { workspace = true }
anyhow = "1.0.94"
arch = { path = "../arch" }
<<<<<<< HEAD
bitflags = "2.6.0"
bitfield = "0.16.1"
=======
bitflags = "2.9.0"
>>>>>>> 960d7022
byteorder = "1.5.0"
event_monitor = { path = "../event_monitor" }
hypervisor = { path = "../hypervisor" }
libc = "0.2.167"
linux-loader = { workspace = true, features = ["bzimage", "elf", "pe"] }
log = "0.4.22"
num_enum = "0.7.2"
pci = { path = "../pci" }
serde = { version = "1.0.208", features = ["derive"] }
thiserror = "2.0.6"
tpm = { path = "../tpm" }
vm-allocator = { path = "../vm-allocator" }
vm-device = { path = "../vm-device" }
vm-memory = { workspace = true, features = [
  "backend-atomic",
  "backend-bitmap",
  "backend-mmap",
] }
vm-migration = { path = "../vm-migration" }
vmm-sys-util = { workspace = true }
zerocopy = { version = "0.7.35", features = ["alloc", "derive"] }

[target.'cfg(any(target_arch = "aarch64", target_arch = "riscv64"))'.dependencies]
arch = { path = "../arch" }

[features]
default = []
kvm = ["arch/kvm"]
pvmemcontrol = []<|MERGE_RESOLUTION|>--- conflicted
+++ resolved
@@ -8,12 +8,8 @@
 acpi_tables = { workspace = true }
 anyhow = "1.0.94"
 arch = { path = "../arch" }
-<<<<<<< HEAD
-bitflags = "2.6.0"
+bitflags = "2.9.0"
 bitfield = "0.16.1"
-=======
-bitflags = "2.9.0"
->>>>>>> 960d7022
 byteorder = "1.5.0"
 event_monitor = { path = "../event_monitor" }
 hypervisor = { path = "../hypervisor" }
@@ -34,7 +30,7 @@
 ] }
 vm-migration = { path = "../vm-migration" }
 vmm-sys-util = { workspace = true }
-zerocopy = { version = "0.7.35", features = ["alloc", "derive"] }
+zerocopy = { version = "0.8.24", features = ["alloc", "derive"] }
 
 [target.'cfg(any(target_arch = "aarch64", target_arch = "riscv64"))'.dependencies]
 arch = { path = "../arch" }
