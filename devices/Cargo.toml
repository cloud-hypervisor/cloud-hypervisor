[package]
authors = ["The Chromium OS Authors"]
edition = "2021"
name = "devices"
version = "0.1.0"

[dependencies]
acpi_tables = { workspace = true }
anyhow = "1.0.94"
arch = { path = "../arch" }
bitflags = "2.6.0"
bitfield = "0.16.1"
byteorder = "1.5.0"
event_monitor = { path = "../event_monitor" }
hypervisor = { path = "../hypervisor" }
<<<<<<< HEAD
libc = "0.2.158"
linux-loader = { version = "0.11.0", features = ["bzimage", "elf", "pe"] }
=======
libc = "0.2.167"
>>>>>>> 7db3002e
log = "0.4.22"
num_enum = "0.7.2"
pci = { path = "../pci" }
serde = { version = "1.0.208", features = ["derive"] }
thiserror = "2.0.6"
tpm = { path = "../tpm" }
vm-allocator = { path = "../vm-allocator" }
vm-device = { path = "../vm-device" }
vm-memory = { workspace = true, features = [
  "backend-atomic",
  "backend-bitmap",
  "backend-mmap",
] }
vm-migration = { path = "../vm-migration" }
<<<<<<< HEAD
vmm-sys-util = "0.12.1"
zerocopy = { version = "0.7.35", features = ["alloc", "derive"] }
=======
vmm-sys-util = { workspace = true }
>>>>>>> 7db3002e

[target.'cfg(any(target_arch = "aarch64", target_arch = "riscv64"))'.dependencies]
arch = { path = "../arch" }

[features]
default = []
kvm = ["arch/kvm"]
pvmemcontrol = []<|MERGE_RESOLUTION|>--- conflicted
+++ resolved
@@ -13,12 +13,8 @@
 byteorder = "1.5.0"
 event_monitor = { path = "../event_monitor" }
 hypervisor = { path = "../hypervisor" }
-<<<<<<< HEAD
-libc = "0.2.158"
-linux-loader = { version = "0.11.0", features = ["bzimage", "elf", "pe"] }
-=======
 libc = "0.2.167"
->>>>>>> 7db3002e
+linux-loader = { version = "0.13.0", features = ["bzimage", "elf", "pe"] }
 log = "0.4.22"
 num_enum = "0.7.2"
 pci = { path = "../pci" }
@@ -33,12 +29,8 @@
   "backend-mmap",
 ] }
 vm-migration = { path = "../vm-migration" }
-<<<<<<< HEAD
-vmm-sys-util = "0.12.1"
+vmm-sys-util = { workspace = true }
 zerocopy = { version = "0.7.35", features = ["alloc", "derive"] }
-=======
-vmm-sys-util = { workspace = true }
->>>>>>> 7db3002e
 
 [target.'cfg(any(target_arch = "aarch64", target_arch = "riscv64"))'.dependencies]
 arch = { path = "../arch" }
