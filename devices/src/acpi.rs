// Copyright © 2019 Intel Corporation
//
// SPDX-License-Identifier: Apache-2.0
//

use super::AcpiNotificationFlags;
use crate::legacy::fw_cfg::{create_file_name, FwCfgContent, FwCfgItem, FILE_NAME_SIZE};
use acpi_tables::rsdp::Rsdp;
use acpi_tables::{aml, Aml, AmlSink};
use std::mem::{offset_of, size_of};
use std::sync::atomic::{AtomicBool, Ordering};
use std::sync::{Arc, Barrier};
use std::thread;
use std::time::Instant;

use vm_device::interrupt::InterruptSourceGroup;
use vm_device::BusDevice;
use vm_memory::GuestAddress;
use vmm_sys_util::eventfd::EventFd;
use zerocopy::{transmute, AsBytes, FromBytes, FromZeroes};

pub const GED_DEVICE_ACPI_SIZE: usize = 0x1;

/// A device for handling ACPI shutdown and reboot
pub struct AcpiShutdownDevice {
    exit_evt: EventFd,
    reset_evt: EventFd,
    vcpus_kill_signalled: Arc<AtomicBool>,
}

impl AcpiShutdownDevice {
    /// Constructs a device that will signal the given event when the guest requests it.
    pub fn new(
        exit_evt: EventFd,
        reset_evt: EventFd,
        vcpus_kill_signalled: Arc<AtomicBool>,
    ) -> AcpiShutdownDevice {
        AcpiShutdownDevice {
            exit_evt,
            reset_evt,
            vcpus_kill_signalled,
        }
    }
}

// Same I/O port used for shutdown and reboot
impl BusDevice for AcpiShutdownDevice {
    // Spec has all fields as zero
    fn read(&mut self, _base: u64, _offset: u64, data: &mut [u8]) {
        data.fill(0)
    }

    fn write(&mut self, _base: u64, _offset: u64, data: &[u8]) -> Option<Arc<Barrier>> {
        if data[0] == 1 {
            info!("ACPI Reboot signalled");
            if let Err(e) = self.reset_evt.write(1) {
                error!("Error triggering ACPI reset event: {}", e);
            }
            // Spin until we are sure the reset_evt has been handled and that when
            // we return from the KVM_RUN we will exit rather than re-enter the guest.
            while !self.vcpus_kill_signalled.load(Ordering::SeqCst) {
                // This is more effective than thread::yield_now() at
                // avoiding a priority inversion with the VMM thread
                thread::sleep(std::time::Duration::from_millis(1));
            }
        }
        // The ACPI DSDT table specifies the S5 sleep state (shutdown) as value 5
        const S5_SLEEP_VALUE: u8 = 5;
        const SLEEP_STATUS_EN_BIT: u8 = 5;
        const SLEEP_VALUE_BIT: u8 = 2;
        if data[0] == (S5_SLEEP_VALUE << SLEEP_VALUE_BIT) | (1 << SLEEP_STATUS_EN_BIT) {
            info!("ACPI Shutdown signalled");
            if let Err(e) = self.exit_evt.write(1) {
                error!("Error triggering ACPI shutdown event: {}", e);
            }
            // Spin until we are sure the reset_evt has been handled and that when
            // we return from the KVM_RUN we will exit rather than re-enter the guest.
            while !self.vcpus_kill_signalled.load(Ordering::SeqCst) {
                // This is more effective than thread::yield_now() at
                // avoiding a priority inversion with the VMM thread
                thread::sleep(std::time::Duration::from_millis(1));
            }
        }
        None
    }
}

/// A device for handling ACPI GED event generation
pub struct AcpiGedDevice {
    interrupt: Arc<dyn InterruptSourceGroup>,
    notification_type: AcpiNotificationFlags,
    ged_irq: u32,
    address: GuestAddress,
}

impl AcpiGedDevice {
    pub fn new(
        interrupt: Arc<dyn InterruptSourceGroup>,
        ged_irq: u32,
        address: GuestAddress,
    ) -> AcpiGedDevice {
        AcpiGedDevice {
            interrupt,
            notification_type: AcpiNotificationFlags::NO_DEVICES_CHANGED,
            ged_irq,
            address,
        }
    }

    pub fn notify(
        &mut self,
        notification_type: AcpiNotificationFlags,
    ) -> Result<(), std::io::Error> {
        self.notification_type |= notification_type;
        self.interrupt.trigger(0)
    }

    pub fn irq(&self) -> u32 {
        self.ged_irq
    }
}

// I/O port reports what type of notification was made
impl BusDevice for AcpiGedDevice {
    // Spec has all fields as zero
    fn read(&mut self, _base: u64, _offset: u64, data: &mut [u8]) {
        data[0] = self.notification_type.bits();
        self.notification_type = AcpiNotificationFlags::NO_DEVICES_CHANGED;
    }
}

impl Aml for AcpiGedDevice {
    fn to_aml_bytes(&self, sink: &mut dyn AmlSink) {
        aml::Device::new(
            "_SB_.GEC_".into(),
            vec![
                &aml::Name::new("_HID".into(), &aml::EISAName::new("PNP0A06")),
                &aml::Name::new("_UID".into(), &"Generic Event Controller"),
                &aml::Name::new(
                    "_CRS".into(),
                    &aml::ResourceTemplate::new(vec![&aml::AddressSpace::new_memory(
                        aml::AddressSpaceCacheable::NotCacheable,
                        true,
                        self.address.0,
                        self.address.0 + GED_DEVICE_ACPI_SIZE as u64 - 1,
                        None,
                    )]),
                ),
                &aml::OpRegion::new(
                    "GDST".into(),
                    aml::OpRegionSpace::SystemMemory,
                    &(self.address.0 as usize),
                    &GED_DEVICE_ACPI_SIZE,
                ),
                &aml::Field::new(
                    "GDST".into(),
                    aml::FieldAccessType::Byte,
                    aml::FieldLockRule::NoLock,
                    aml::FieldUpdateRule::WriteAsZeroes,
                    vec![aml::FieldEntry::Named(*b"GDAT", 8)],
                ),
                &aml::Method::new(
                    "ESCN".into(),
                    0,
                    true,
                    vec![
                        &aml::Store::new(&aml::Local(0), &aml::Path::new("GDAT")),
                        &aml::And::new(&aml::Local(1), &aml::Local(0), &aml::ONE),
                        &aml::If::new(
                            &aml::Equal::new(&aml::Local(1), &aml::ONE),
                            vec![&aml::MethodCall::new("\\_SB_.CPUS.CSCN".into(), vec![])],
                        ),
                        &aml::And::new(&aml::Local(1), &aml::Local(0), &2usize),
                        &aml::If::new(
                            &aml::Equal::new(&aml::Local(1), &2usize),
                            vec![&aml::MethodCall::new("\\_SB_.MHPC.MSCN".into(), vec![])],
                        ),
                        &aml::And::new(&aml::Local(1), &aml::Local(0), &4usize),
                        &aml::If::new(
                            &aml::Equal::new(&aml::Local(1), &4usize),
                            vec![&aml::MethodCall::new("\\_SB_.PHPR.PSCN".into(), vec![])],
                        ),
                        &aml::And::new(&aml::Local(1), &aml::Local(0), &8usize),
                        &aml::If::new(
                            &aml::Equal::new(&aml::Local(1), &8usize),
                            vec![&aml::Notify::new(
                                &aml::Path::new("\\_SB_.PWRB"),
                                &0x80usize,
                            )],
                        ),
                    ],
                ),
            ],
        )
        .to_aml_bytes(sink);
        aml::Device::new(
            "_SB_.GED_".into(),
            vec![
                &aml::Name::new("_HID".into(), &"ACPI0013"),
                &aml::Name::new("_UID".into(), &aml::ZERO),
                &aml::Name::new(
                    "_CRS".into(),
                    &aml::ResourceTemplate::new(vec![&aml::Interrupt::new(
                        true,
                        true,
                        false,
                        false,
                        self.ged_irq,
                    )]),
                ),
                &aml::Method::new(
                    "_EVT".into(),
                    1,
                    true,
                    vec![&aml::MethodCall::new("\\_SB_.GEC_.ESCN".into(), vec![])],
                ),
            ],
        )
        .to_aml_bytes(sink)
    }
}

pub struct AcpiPmTimerDevice {
    start: Instant,
}

impl AcpiPmTimerDevice {
    pub fn new() -> Self {
        Self {
            start: Instant::now(),
        }
    }
}

impl Default for AcpiPmTimerDevice {
    fn default() -> Self {
        Self::new()
    }
}

impl BusDevice for AcpiPmTimerDevice {
    fn read(&mut self, _base: u64, _offset: u64, data: &mut [u8]) {
        if data.len() != std::mem::size_of::<u32>() {
            warn!("Invalid sized read of PM timer: {}", data.len());
            return;
        }
        let now = Instant::now();
        let since = now.duration_since(self.start);
        let nanos = since.as_nanos();

        const PM_TIMER_FREQUENCY_HZ: u128 = 3_579_545;
        const NANOS_PER_SECOND: u128 = 1_000_000_000;

        let counter = (nanos * PM_TIMER_FREQUENCY_HZ) / NANOS_PER_SECOND;
        let counter: u32 = (counter & 0xffff_ffff) as u32;

        data.copy_from_slice(&counter.to_le_bytes());
    }
}

pub const COMMAND_ALLOCATE: u32 = 0x1;
pub const COMMAND_ADD_POINTER: u32 = 0x2;
pub const COMMAND_ADD_CHECKSUM: u32 = 0x3;

pub const ALLOC_ZONE_HIGH: u8 = 0x1;
pub const ALLOC_ZONE_FSEG: u8 = 0x2;

pub const FW_CFG_FILENAME_TABLE_LOADER: &str = "etc/table-loader";
pub const FW_CFG_FILENAME_RSDP: &str = "acpi/rsdp";
pub const FW_CFG_FILENAME_ACPI_TABLES: &str = "acpi/tables";

<<<<<<< HEAD
pub const OEM_TABLE_ID: [u8; 8] = *b"CLHVXSDT";
pub const OEM_ID: [u8; 6] = *b"CLOUDH";
pub const OEM_REVISION: u32 = 1;
=======
>>>>>>> 3667e46d
pub const SIGNATURE: [u8; 4] = *b"XSDT";
pub const COMPILER_ID: [u8; 4] = *b"RVAT";

#[repr(C, align(4))]
#[derive(Debug, AsBytes)]
pub struct Allocate {
    command: u32,
    file: [u8; FILE_NAME_SIZE],
    align: u32,
    zone: u8,
    _pad: [u8; 63],
}

#[repr(C, align(4))]
#[derive(Debug, AsBytes)]
pub struct AddPointer {
    command: u32,
    dst: [u8; FILE_NAME_SIZE],
    src: [u8; FILE_NAME_SIZE],
    offset: u32,
    size: u8,
    _pad: [u8; 7],
}

#[repr(C, align(4))]
#[derive(Debug, AsBytes)]
pub struct AddChecksum {
    command: u32,
    file: [u8; FILE_NAME_SIZE],
    offset: u32,
    start: u32,
    len: u32,
    _pad: [u8; 56],
}

fn create_intra_pointer(name: &str, offset: usize, size: u8) -> AddPointer {
    AddPointer {
        command: COMMAND_ADD_POINTER,
        dst: create_file_name(name),
        src: create_file_name(name),
        offset: offset as u32,
        size,
        _pad: [0; 7],
    }
}

fn create_acpi_table_checksum(offset: usize, len: usize) -> AddChecksum {
    AddChecksum {
        command: COMMAND_ADD_CHECKSUM,
        file: create_file_name(FW_CFG_FILENAME_ACPI_TABLES),
        offset: (offset + offset_of!(AcpiTableHeader, checksum)) as u32,
        start: offset as u32,
        len: len as u32,
        _pad: [0; 56],
    }
}

#[cfg(target_arch = "x86_64")]
#[inline]
pub fn wrapping_sum<'a, T>(data: T) -> u8
where
    T: IntoIterator<Item = &'a u8>,
{
    data.into_iter().fold(0u8, |accu, e| accu.wrapping_add(*e))
}

#[repr(C, align(4))]
#[derive(Debug, Clone, Default, FromBytes, FromZeroes, AsBytes)]
pub struct AcpiTableHeader {
    pub signature: [u8; 4],
    pub length: u32,
    pub revision: u8,
    pub checksum: u8,
    pub oem_id: [u8; 6],
    pub oem_table_id: [u8; 8],
    pub oem_revision: u32,
    pub asl_compiler_id: [u8; 4],
    pub asl_compiler_revision: u32,
}
pub struct AcpiTable {
    pub rsdp: Rsdp,
    pub tables: Vec<u8>,
    pub table_pointers: Vec<usize>,
    pub table_checksums: Vec<(usize, usize)>,
}

impl AcpiTable {
    pub fn relocate(&mut self, table_addr: u64) {
        let old_addr: u64 = transmute!(self.rsdp.xsdt_addr);
        self.rsdp.xsdt_addr = transmute!(table_addr);

        let sum = wrapping_sum(&self.rsdp.as_bytes()[0..20]);
        self.rsdp.checksum = self.rsdp.checksum.wrapping_sub(sum);
        let ext_sum = wrapping_sum(self.rsdp.as_bytes());
        self.rsdp.extended_checksum = self.rsdp.extended_checksum.wrapping_sub(ext_sum);

        for pointer in self.table_pointers.iter() {
            let old_val = u64::read_from_prefix(&self.tables[*pointer..]).unwrap();
            let new_val = old_val.wrapping_sub(old_addr).wrapping_add(table_addr);
            AsBytes::write_to_prefix(&new_val, &mut self.tables[*pointer..]).unwrap();
        }

        for (start, len) in self.table_checksums.iter() {
            let sum = wrapping_sum(&self.tables[*start..(*start + *len)]);
            let checksum = &mut self.tables[start + offset_of!(AcpiTableHeader, checksum)];
            *checksum = checksum.wrapping_sub(sum);
        }
    }

    pub fn rsdp(&self) -> &Rsdp {
        &self.rsdp
    }

    pub fn tables(&self) -> &[u8] {
        &self.tables
    }

    pub fn pointers(&self) -> &[usize] {
        &self.table_pointers
    }

    pub fn checksums(&self) -> &[(usize, usize)] {
        &self.table_checksums
    }

    pub fn take(self) -> (Rsdp, Vec<u8>) {
        (self.rsdp, self.tables)
    }
}

pub fn create_acpi_loader(mut acpi_table: AcpiTable) -> [FwCfgItem; 3] {
    acpi_table.relocate(0);
    let mut table_loader_bytes: Vec<u8> = Vec::new();
    let allocate_rsdp = Allocate {
        command: COMMAND_ALLOCATE,
        file: create_file_name(FW_CFG_FILENAME_RSDP),
        align: 4,
        zone: ALLOC_ZONE_FSEG,
        _pad: [0; 63],
    };
    table_loader_bytes.extend(allocate_rsdp.as_bytes());

    let allocate_tables = Allocate {
        command: COMMAND_ALLOCATE,
        file: create_file_name(FW_CFG_FILENAME_ACPI_TABLES),
        align: 4,
        zone: ALLOC_ZONE_HIGH,
        _pad: [0; 63],
    };
    table_loader_bytes.extend(allocate_tables.as_bytes());

<<<<<<< HEAD
    for pinter_offset in acpi_table.pointers().iter() {
        let pinter = create_intra_pointer(FW_CFG_FILENAME_ACPI_TABLES, *pinter_offset, 8);
        table_loader_bytes.extend(pinter.as_bytes());
=======
    for pointer_offset in acpi_table.pointers().iter() {
        let pointer = create_intra_pointer(FW_CFG_FILENAME_ACPI_TABLES, *pointer_offset, 8);
        table_loader_bytes.extend(pointer.as_bytes());
>>>>>>> 3667e46d
    }
    for (offset, len) in acpi_table.checksums().iter() {
        let checksum = create_acpi_table_checksum(*offset, *len);
        table_loader_bytes.extend(checksum.as_bytes());
    }
    let pointer_rsdp_to_xsdt = AddPointer {
        command: COMMAND_ADD_POINTER,
        dst: create_file_name(FW_CFG_FILENAME_RSDP),
        src: create_file_name(FW_CFG_FILENAME_ACPI_TABLES),
        offset: offset_of!(Rsdp, xsdt_addr) as u32,
        size: 8,
        _pad: [0; 7],
    };
    table_loader_bytes.extend(pointer_rsdp_to_xsdt.as_bytes());
    let checksum_rsdp = AddChecksum {
        command: COMMAND_ADD_CHECKSUM,
        file: create_file_name(FW_CFG_FILENAME_RSDP),
        offset: offset_of!(Rsdp, checksum) as u32,
        start: 0,
        len: offset_of!(Rsdp, length) as u32,
        _pad: [0; 56],
    };
    let checksum_rsdp_ext = AddChecksum {
        command: COMMAND_ADD_CHECKSUM,
        file: create_file_name(FW_CFG_FILENAME_RSDP),
        offset: offset_of!(Rsdp, extended_checksum) as u32,
        start: 0,
        len: size_of::<Rsdp>() as u32,
        _pad: [0; 56],
    };
    table_loader_bytes.extend(checksum_rsdp.as_bytes());
    table_loader_bytes.extend(checksum_rsdp_ext.as_bytes());

    let table_loader = FwCfgItem {
        name: FW_CFG_FILENAME_TABLE_LOADER.to_owned(),
        content: FwCfgContent::Bytes(table_loader_bytes),
    };
    let (rsdp, tables) = acpi_table.take();
    let acpi_rsdp = FwCfgItem {
        name: FW_CFG_FILENAME_RSDP.to_owned(),
        content: FwCfgContent::Bytes(rsdp.as_bytes().to_owned()),
    };
    let apci_tables = FwCfgItem {
        name: FW_CFG_FILENAME_ACPI_TABLES.to_owned(),
        content: FwCfgContent::Bytes(tables),
    };
    [table_loader, acpi_rsdp, apci_tables]
}<|MERGE_RESOLUTION|>--- conflicted
+++ resolved
@@ -269,12 +269,6 @@
 pub const FW_CFG_FILENAME_RSDP: &str = "acpi/rsdp";
 pub const FW_CFG_FILENAME_ACPI_TABLES: &str = "acpi/tables";
 
-<<<<<<< HEAD
-pub const OEM_TABLE_ID: [u8; 8] = *b"CLHVXSDT";
-pub const OEM_ID: [u8; 6] = *b"CLOUDH";
-pub const OEM_REVISION: u32 = 1;
-=======
->>>>>>> 3667e46d
 pub const SIGNATURE: [u8; 4] = *b"XSDT";
 pub const COMPILER_ID: [u8; 4] = *b"RVAT";
 
@@ -426,15 +420,9 @@
     };
     table_loader_bytes.extend(allocate_tables.as_bytes());
 
-<<<<<<< HEAD
-    for pinter_offset in acpi_table.pointers().iter() {
-        let pinter = create_intra_pointer(FW_CFG_FILENAME_ACPI_TABLES, *pinter_offset, 8);
-        table_loader_bytes.extend(pinter.as_bytes());
-=======
     for pointer_offset in acpi_table.pointers().iter() {
         let pointer = create_intra_pointer(FW_CFG_FILENAME_ACPI_TABLES, *pointer_offset, 8);
         table_loader_bytes.extend(pointer.as_bytes());
->>>>>>> 3667e46d
     }
     for (offset, len) in acpi_table.checksums().iter() {
         let checksum = create_acpi_table_checksum(*offset, *len);
