// Copyright © 2024 Institute of Software, CAS. All rights reserved.
//
// Copyright © 2019 Intel Corporation
//
// SPDX-License-Identifier: Apache-2.0 OR BSD-3-Clause
//
// Copyright © 2020, Microsoft Corporation
//
// Copyright 2018-2019 CrowdStrike, Inc.
//
//

<<<<<<< HEAD
#[cfg(target_arch = "aarch64")]
use crate::aarch64::gic::KvmGicV3Its;
#[cfg(target_arch = "aarch64")]
pub use crate::aarch64::{
    check_required_kvm_extensions, gic::Gicv3ItsState as GicState, is_system_register, VcpuInit,
    VcpuKvmState,
};
#[cfg(target_arch = "aarch64")]
use crate::arch::aarch64::gic::{Vgic, VgicConfig};
use crate::cpu;
use crate::hypervisor;
use crate::vec_with_array_field;
use crate::vm::{self, InterruptSourceConfig, VmOps};
use crate::HypervisorType;
#[cfg(target_arch = "aarch64")]
use crate::{arm64_core_reg_id, offset_of};
#[cfg(feature = "sev_snp")]
use igvm_defs::PAGE_SIZE_4K;
#[cfg(feature = "sev_snp")]
use kvm_bindings::{kvm_memory_attributes, kvm_segment as Segment, KVM_MEMORY_ATTRIBUTE_PRIVATE};
use kvm_ioctls::{NoDatamatch, VcpuFd, VmFd};
=======
>>>>>>> 7db3002e
use std::any::Any;
use std::collections::HashMap;
#[cfg(target_arch = "x86_64")]
use std::fs::File;
#[cfg(target_arch = "x86_64")]
use std::os::fd::{FromRawFd, OwnedFd};
#[cfg(target_arch = "x86_64")]
use std::os::unix::io::AsRawFd;
#[cfg(feature = "tdx")]
use std::os::unix::io::RawFd;
use std::result;
#[cfg(target_arch = "x86_64")]
use std::sync::atomic::{AtomicBool, Ordering};
<<<<<<< HEAD
use std::sync::Mutex;
use std::sync::{Arc, RwLock};
use vm_memory::GuestAddress;
use vmm_sys_util::errno;
use vmm_sys_util::eventfd::EventFd;
#[cfg(feature = "sev_snp")]
use x86_64::sev;
// x86_64 dependencies
#[cfg(target_arch = "x86_64")]
pub mod x86_64;
#[cfg(target_arch = "x86_64")]
use crate::arch::x86::{
    CpuIdEntry, FpuState, LapicState, MsrEntry, SpecialRegisters, XsaveState, NUM_IOAPIC_PINS,
};
#[cfg(target_arch = "x86_64")]
use crate::ClockData;
use crate::StandardRegisters;
use crate::{
    CpuState, IoEventAddress, IrqRoutingEntry, MpState, UserMemoryRegion,
    USER_MEMORY_REGION_GUEST_MEMFD, USER_MEMORY_REGION_LOG_DIRTY, USER_MEMORY_REGION_READ,
    USER_MEMORY_REGION_WRITE,
};
=======
use std::sync::{Arc, Mutex, RwLock};

use kvm_ioctls::{NoDatamatch, VcpuFd, VmFd};
use vmm_sys_util::eventfd::EventFd;

#[cfg(target_arch = "aarch64")]
use crate::aarch64::gic::KvmGicV3Its;
#[cfg(target_arch = "aarch64")]
pub use crate::aarch64::{
    check_required_kvm_extensions, gic::Gicv3ItsState as GicState, is_system_register, VcpuInit,
    VcpuKvmState,
};
#[cfg(target_arch = "aarch64")]
use crate::arch::aarch64::gic::{Vgic, VgicConfig};
#[cfg(target_arch = "riscv64")]
use crate::arch::riscv64::aia::{Vaia, VaiaConfig};
#[cfg(target_arch = "riscv64")]
use crate::riscv64::aia::KvmAiaImsics;
#[cfg(target_arch = "riscv64")]
pub use crate::riscv64::{
    aia::AiaImsicsState as AiaState, check_required_kvm_extensions, is_non_core_register,
    VcpuKvmState,
};
use crate::vm::{self, InterruptSourceConfig, VmOps};
#[cfg(target_arch = "aarch64")]
use crate::{arm64_core_reg_id, offset_of};
use crate::{cpu, hypervisor, vec_with_array_field, HypervisorType};
#[cfg(target_arch = "riscv64")]
use crate::{offset_of, riscv64_reg_id};
// x86_64 dependencies
#[cfg(target_arch = "x86_64")]
pub mod x86_64;
>>>>>>> 7db3002e
#[cfg(target_arch = "aarch64")]
use aarch64::{RegList, Register};
#[cfg(target_arch = "x86_64")]
use kvm_bindings::{
    kvm_create_guest_memfd, kvm_enable_cap, kvm_msr_entry, MsrList, KVM_CAP_HYPERV_SYNIC,
    KVM_CAP_SPLIT_IRQCHIP, KVM_GUESTDBG_USE_HW_BP, KVM_X86_SW_PROTECTED_VM,
};
#[cfg(target_arch = "riscv64")]
use riscv64::{RegList, Register};
#[cfg(target_arch = "x86_64")]
use x86_64::check_required_kvm_extensions;
#[cfg(target_arch = "x86_64")]
pub use x86_64::{CpuId, ExtendedControlRegisters, MsrEntries, VcpuKvmState};

#[cfg(target_arch = "x86_64")]
use crate::arch::x86::{
    CpuIdEntry, FpuState, LapicState, MsrEntry, SpecialRegisters, XsaveState, NUM_IOAPIC_PINS,
};
#[cfg(target_arch = "x86_64")]
use crate::ClockData;
use crate::{
    CpuState, IoEventAddress, IrqRoutingEntry, MpState, StandardRegisters, UserMemoryRegion,
    USER_MEMORY_REGION_LOG_DIRTY, USER_MEMORY_REGION_READ, USER_MEMORY_REGION_WRITE,
};
// aarch64 dependencies
#[cfg(target_arch = "aarch64")]
pub mod aarch64;
// riscv64 dependencies
#[cfg(target_arch = "riscv64")]
pub mod riscv64;
#[cfg(target_arch = "aarch64")]
use std::mem;

///
/// Export generically-named wrappers of kvm-bindings for Unix-based platforms
///
#[cfg(any(target_arch = "x86_64", target_arch = "aarch64"))]
pub use kvm_bindings::kvm_vcpu_events as VcpuEvents;
pub use kvm_bindings::{
<<<<<<< HEAD
    kvm_clock_data, kvm_create_device, kvm_device_type_KVM_DEV_TYPE_VFIO, kvm_guest_debug,
    kvm_irq_routing, kvm_irq_routing_entry, kvm_mp_state, kvm_userspace_memory_region,
    kvm_userspace_memory_region2, KVM_GUESTDBG_ENABLE, KVM_GUESTDBG_SINGLESTEP,
    KVM_IRQ_ROUTING_IRQCHIP, KVM_IRQ_ROUTING_MSI, KVM_MEM_GUEST_MEMFD, KVM_MEM_LOG_DIRTY_PAGES,
    KVM_MEM_READONLY, KVM_MSI_VALID_DEVID,
=======
    kvm_clock_data, kvm_create_device, kvm_create_device as CreateDevice,
    kvm_device_attr as DeviceAttr, kvm_device_type_KVM_DEV_TYPE_VFIO, kvm_guest_debug,
    kvm_irq_routing, kvm_irq_routing_entry, kvm_mp_state, kvm_run, kvm_userspace_memory_region,
    KVM_GUESTDBG_ENABLE, KVM_GUESTDBG_SINGLESTEP, KVM_IRQ_ROUTING_IRQCHIP, KVM_IRQ_ROUTING_MSI,
    KVM_MEM_LOG_DIRTY_PAGES, KVM_MEM_READONLY, KVM_MSI_VALID_DEVID,
>>>>>>> 7db3002e
};
#[cfg(target_arch = "aarch64")]
use kvm_bindings::{
    kvm_regs, user_fpsimd_state, user_pt_regs, KVM_GUESTDBG_USE_HW, KVM_NR_SPSR, KVM_REG_ARM64,
    KVM_REG_ARM64_SYSREG, KVM_REG_ARM64_SYSREG_CRM_MASK, KVM_REG_ARM64_SYSREG_CRN_MASK,
    KVM_REG_ARM64_SYSREG_OP0_MASK, KVM_REG_ARM64_SYSREG_OP1_MASK, KVM_REG_ARM64_SYSREG_OP2_MASK,
    KVM_REG_ARM_CORE, KVM_REG_SIZE_U128, KVM_REG_SIZE_U32, KVM_REG_SIZE_U64,
};
#[cfg(target_arch = "riscv64")]
use kvm_bindings::{kvm_riscv_core, user_regs_struct, KVM_REG_RISCV_CORE};
#[cfg(feature = "tdx")]
use kvm_bindings::{kvm_run__bindgen_ty_1, KVMIO};
pub use kvm_ioctls::{Cap, Kvm, VcpuExit};
use thiserror::Error;
use vfio_ioctls::VfioDeviceFd;
#[cfg(feature = "tdx")]
use vmm_sys_util::{ioctl::ioctl_with_val, ioctl_ioc_nr, ioctl_iowr_nr};
pub use {kvm_bindings, kvm_ioctls};

#[cfg(target_arch = "x86_64")]
const KVM_CAP_SGX_ATTRIBUTE: u32 = 196;

#[cfg(target_arch = "x86_64")]
use vmm_sys_util::ioctl_io_nr;
#[cfg(all(not(feature = "tdx"), target_arch = "x86_64"))]
use vmm_sys_util::ioctl_ioc_nr;

#[cfg(target_arch = "x86_64")]
ioctl_io_nr!(KVM_NMI, kvm_bindings::KVMIO, 0x9a);

#[cfg(feature = "tdx")]
const KVM_EXIT_TDX: u32 = 50;
#[cfg(feature = "tdx")]
const TDG_VP_VMCALL_GET_QUOTE: u64 = 0x10002;
#[cfg(feature = "tdx")]
const TDG_VP_VMCALL_SETUP_EVENT_NOTIFY_INTERRUPT: u64 = 0x10004;
#[cfg(feature = "tdx")]
const TDG_VP_VMCALL_SUCCESS: u64 = 0;
#[cfg(feature = "tdx")]
const TDG_VP_VMCALL_INVALID_OPERAND: u64 = 0x8000000000000000;

#[cfg(feature = "tdx")]
ioctl_iowr_nr!(KVM_MEMORY_ENCRYPT_OP, KVMIO, 0xba, std::os::raw::c_ulong);

#[cfg(feature = "tdx")]
#[repr(u32)]
enum TdxCommand {
    Capabilities = 0,
    InitVm,
    InitVcpu,
    InitMemRegion,
    Finalize,
}

#[cfg(feature = "tdx")]
pub enum TdxExitDetails {
    GetQuote,
    SetupEventNotifyInterrupt,
}

#[cfg(feature = "tdx")]
pub enum TdxExitStatus {
    Success,
    InvalidOperand,
}

#[cfg(feature = "tdx")]
const TDX_MAX_NR_CPUID_CONFIGS: usize = 6;

#[cfg(feature = "tdx")]
#[repr(C)]
#[derive(Debug, Default)]
pub struct TdxCpuidConfig {
    pub leaf: u32,
    pub sub_leaf: u32,
    pub eax: u32,
    pub ebx: u32,
    pub ecx: u32,
    pub edx: u32,
}

#[cfg(feature = "tdx")]
#[repr(C)]
#[derive(Debug, Default)]
pub struct TdxCapabilities {
    pub attrs_fixed0: u64,
    pub attrs_fixed1: u64,
    pub xfam_fixed0: u64,
    pub xfam_fixed1: u64,
    pub nr_cpuid_configs: u32,
    pub padding: u32,
    pub cpuid_configs: [TdxCpuidConfig; TDX_MAX_NR_CPUID_CONFIGS],
}

#[cfg(feature = "tdx")]
#[derive(Copy, Clone)]
pub struct KvmTdxExit {
    pub type_: u32,
    pub pad: u32,
    pub u: KvmTdxExitU,
}

#[cfg(feature = "tdx")]
#[repr(C)]
#[derive(Copy, Clone)]
pub union KvmTdxExitU {
    pub vmcall: KvmTdxExitVmcall,
}

#[cfg(feature = "tdx")]
#[repr(C)]
#[derive(Debug, Default, Copy, Clone, PartialEq)]
pub struct KvmTdxExitVmcall {
    pub type_: u64,
    pub subfunction: u64,
    pub reg_mask: u64,
    pub in_r12: u64,
    pub in_r13: u64,
    pub in_r14: u64,
    pub in_r15: u64,
    pub in_rbx: u64,
    pub in_rdi: u64,
    pub in_rsi: u64,
    pub in_r8: u64,
    pub in_r9: u64,
    pub in_rdx: u64,
    pub status_code: u64,
    pub out_r11: u64,
    pub out_r12: u64,
    pub out_r13: u64,
    pub out_r14: u64,
    pub out_r15: u64,
    pub out_rbx: u64,
    pub out_rdi: u64,
    pub out_rsi: u64,
    pub out_r8: u64,
    pub out_r9: u64,
    pub out_rdx: u64,
}

#[cfg(feature = "sev_snp")]
bitfield::bitfield! {
    /// Guest segment register access right.
    ///
    /// See Intel Architecture Software Developer's Manual, Vol.3, Table 24-2.
    #[derive(Copy, Clone, Default, PartialEq, Eq, Hash)]
    pub struct SegAccess(u32);
    impl Debug;
    pub seg_type, _ : 3, 0;
    pub s_code_data, _ : 4;
    pub priv_level, _ : 6, 5;
    pub present, _ : 7;
    pub available, _ : 12;
    pub l_64bit, _ : 13;
    pub db_size_32, _: 14;
    pub granularity, _: 15;
    pub unusable, _: 16;
}

#[cfg(feature = "sev_snp")]
fn make_segment(sev_selector: igvm::snp_defs::SevSelector) -> Segment {
    let flags = SegAccess(sev_selector.attrib.into());
    Segment {
        base: sev_selector.base,
        limit: sev_selector.limit,
        selector: sev_selector.selector,
        type_: flags.seg_type() as u8,
        s: flags.s_code_data() as u8,
        dpl: flags.priv_level() as u8,
        present: flags.present() as u8,
        avl: flags.available() as u8,
        db: flags.db_size_32() as u8,
        g: flags.granularity() as u8,
        l: flags.l_64bit() as u8,
        unusable: flags.unusable() as u8,
        ..Default::default()
    }
}

// TODO(b/369607475): The following VM types are defined in latest linux kernel arch/x86/include/uapi/asm/kvm.h but doesn't exist in kvm binding yet.
#[cfg(feature = "kvm")]
pub const KVM_X86_SNP_VM: u32 = 4;
// Hardcoded GPA of VMSA page for KVM
#[cfg(feature = "kvm")]
pub const KVM_VMSA_PAGE_ADDRESS: GuestAddress = GuestAddress(0xffff_ffff_f000);
#[cfg(feature = "kvm")]
pub const KVM_VMSA_PAGE_SIZE: usize = 0x1000;
#[cfg(feature = "kvm")]
pub const STAGE0_START_ADDRESS: GuestAddress = GuestAddress(0xffe0_0000);
#[cfg(feature = "kvm")]
pub const STAGE0_SIZE: usize = 0x20_0000;

// Maximum Virtual address space.
const VIRTUTAL_ADDRESS_SIZE_IN_BITS: usize = 1 << 48;

impl From<kvm_userspace_memory_region2> for UserMemoryRegion {
    fn from(region: kvm_userspace_memory_region2) -> Self {
        let mut flags = USER_MEMORY_REGION_READ;
        if region.flags & KVM_MEM_READONLY == 0 {
            flags |= USER_MEMORY_REGION_WRITE;
        }
        if region.flags & KVM_MEM_LOG_DIRTY_PAGES != 0 {
            flags |= USER_MEMORY_REGION_LOG_DIRTY;
        }
        if region.flags & KVM_MEM_GUEST_MEMFD != 0 {
            flags |= USER_MEMORY_REGION_GUEST_MEMFD;
        }

        UserMemoryRegion {
            slot: region.slot,
            guest_phys_addr: region.guest_phys_addr,
            memory_size: region.memory_size,
            userspace_addr: region.userspace_addr,
            flags,
            guest_memfd: region.guest_memfd,
            guest_memfd_offset: region.guest_memfd_offset,
            pad1: region.pad1,
            pad2: region.pad2,
        }
    }
}

impl From<UserMemoryRegion> for kvm_userspace_memory_region2 {
    fn from(region: UserMemoryRegion) -> Self {
        assert!(
            region.flags & USER_MEMORY_REGION_READ != 0,
            "KVM mapped memory is always readable"
        );

        let mut flags = 0;
        if region.flags & USER_MEMORY_REGION_WRITE == 0 {
            flags |= KVM_MEM_READONLY;
        }
        if region.flags & USER_MEMORY_REGION_LOG_DIRTY != 0 {
            flags |= KVM_MEM_LOG_DIRTY_PAGES;
        }
        if region.flags & USER_MEMORY_REGION_GUEST_MEMFD != 0 {
            flags |= KVM_MEM_GUEST_MEMFD;
        }

        kvm_userspace_memory_region2 {
            slot: region.slot,
            guest_phys_addr: region.guest_phys_addr,
            memory_size: region.memory_size,
            userspace_addr: region.userspace_addr,
            flags,
            guest_memfd: region.guest_memfd,
            guest_memfd_offset: region.guest_memfd_offset,
            ..Default::default()
        }
    }
}

impl From<kvm_mp_state> for MpState {
    fn from(s: kvm_mp_state) -> Self {
        MpState::Kvm(s)
    }
}

impl From<MpState> for kvm_mp_state {
    fn from(ms: MpState) -> Self {
        match ms {
            MpState::Kvm(s) => s,
            /* Needed in case other hypervisors are enabled */
            #[allow(unreachable_patterns)]
            _ => panic!("CpuState is not valid"),
        }
    }
}

impl From<kvm_ioctls::IoEventAddress> for IoEventAddress {
    fn from(a: kvm_ioctls::IoEventAddress) -> Self {
        match a {
            kvm_ioctls::IoEventAddress::Pio(x) => Self::Pio(x),
            kvm_ioctls::IoEventAddress::Mmio(x) => Self::Mmio(x),
        }
    }
}

impl From<IoEventAddress> for kvm_ioctls::IoEventAddress {
    fn from(a: IoEventAddress) -> Self {
        match a {
            IoEventAddress::Pio(x) => Self::Pio(x),
            IoEventAddress::Mmio(x) => Self::Mmio(x),
        }
    }
}

impl From<VcpuKvmState> for CpuState {
    fn from(s: VcpuKvmState) -> Self {
        CpuState::Kvm(s)
    }
}

impl From<CpuState> for VcpuKvmState {
    fn from(s: CpuState) -> Self {
        match s {
            CpuState::Kvm(s) => s,
            /* Needed in case other hypervisors are enabled */
            #[allow(unreachable_patterns)]
            _ => panic!("CpuState is not valid"),
        }
    }
}

#[cfg(target_arch = "x86_64")]
impl From<kvm_clock_data> for ClockData {
    fn from(d: kvm_clock_data) -> Self {
        ClockData::Kvm(d)
    }
}

#[cfg(target_arch = "x86_64")]
impl From<ClockData> for kvm_clock_data {
    fn from(ms: ClockData) -> Self {
        match ms {
            ClockData::Kvm(s) => s,
            /* Needed in case other hypervisors are enabled */
            #[allow(unreachable_patterns)]
            _ => panic!("CpuState is not valid"),
        }
    }
}

#[cfg(not(target_arch = "riscv64"))]
impl From<kvm_bindings::kvm_regs> for crate::StandardRegisters {
    fn from(s: kvm_bindings::kvm_regs) -> Self {
        crate::StandardRegisters::Kvm(s)
    }
}

#[cfg(not(target_arch = "riscv64"))]
impl From<crate::StandardRegisters> for kvm_bindings::kvm_regs {
    fn from(e: crate::StandardRegisters) -> Self {
        match e {
            crate::StandardRegisters::Kvm(e) => e,
            /* Needed in case other hypervisors are enabled */
            #[allow(unreachable_patterns)]
            _ => panic!("StandardRegisters are not valid"),
        }
    }
}

#[cfg(target_arch = "riscv64")]
impl From<kvm_bindings::kvm_riscv_core> for crate::StandardRegisters {
    fn from(s: kvm_bindings::kvm_riscv_core) -> Self {
        crate::StandardRegisters::Kvm(s)
    }
}

#[cfg(target_arch = "riscv64")]
impl From<crate::StandardRegisters> for kvm_bindings::kvm_riscv_core {
    fn from(e: crate::StandardRegisters) -> Self {
        match e {
            crate::StandardRegisters::Kvm(e) => e,
            /* Needed in case other hypervisors are enabled */
            #[allow(unreachable_patterns)]
            _ => panic!("StandardRegisters are not valid"),
        }
    }
}

impl From<kvm_irq_routing_entry> for IrqRoutingEntry {
    fn from(s: kvm_irq_routing_entry) -> Self {
        IrqRoutingEntry::Kvm(s)
    }
}

impl From<IrqRoutingEntry> for kvm_irq_routing_entry {
    fn from(e: IrqRoutingEntry) -> Self {
        match e {
            IrqRoutingEntry::Kvm(e) => e,
            /* Needed in case other hypervisors are enabled */
            #[allow(unreachable_patterns)]
            _ => panic!("IrqRoutingEntry is not valid"),
        }
    }
}

struct KvmDirtyLogSlot {
    slot: u32,
    guest_phys_addr: u64,
    memory_size: u64,
    userspace_addr: u64,
    // Following is used by user_memory_region2.
    guest_memfd_offset: u64,
    guest_memfd: u32,
    pad1: u32,
    pad2: [u64; 14usize],
}

/// Wrapper over KVM VM ioctls.
pub struct KvmVm {
    fd: Arc<VmFd>,
    #[cfg(target_arch = "x86_64")]
    msrs: Vec<MsrEntry>,
    dirty_log_slots: Arc<RwLock<HashMap<u32, KvmDirtyLogSlot>>>,
    #[cfg(feature = "sev_snp")]
    sev_fd: x86_64::sev::SevFd,
    memfd: Option<OwnedFd>,
    kvm_guest_memfd_supported: bool,
}

impl KvmVm {
    ///
    /// Creates an emulated device in the kernel.
    ///
    /// See the documentation for `KVM_CREATE_DEVICE`.
    fn create_device(&self, device: &mut CreateDevice) -> vm::Result<vfio_ioctls::VfioDeviceFd> {
        let device_fd = self
            .fd
            .create_device(device)
            .map_err(|e| vm::HypervisorVmError::CreateDevice(e.into()))?;
        Ok(VfioDeviceFd::new_from_kvm(device_fd))
    }
    /// Checks if a particular `Cap` is available.
    pub fn check_extension(&self, c: Cap) -> bool {
        self.fd.check_extension(c)
    }
    /// Set user memory region to either use memfd.
    unsafe fn set_user_memory_region(
        &self,
        region: kvm_userspace_memory_region2,
    ) -> Result<(), errno::Error> {
        if self.kvm_guest_memfd_supported {
            self.fd.set_user_memory_region2(region)
        } else {
            self.fd.set_user_memory_region(kvm_userspace_memory_region {
                slot: region.slot,
                guest_phys_addr: region.guest_phys_addr,
                userspace_addr: region.userspace_addr,
                flags: region.flags,
                memory_size: region.memory_size,
            })
        }
    }
    /// Get flag for kvm_userspace_memory_region based on memfd support.
    fn get_kvm_userspace_memory_region_flag(&self, flag: u32) -> u32 {
        flag | if self.kvm_guest_memfd_supported {
            KVM_MEM_GUEST_MEMFD
        } else {
            0
        }
    }
}

/// Implementation of Vm trait for KVM
///
/// # Examples
///
/// ```
/// # use hypervisor::kvm::KvmHypervisor;
/// # use std::sync::Arc;
/// let kvm = KvmHypervisor::new().unwrap();
/// let hypervisor = Arc::new(kvm);
/// let vm = hypervisor.create_vm().expect("new VM fd creation failed");
/// ```
impl vm::Vm for KvmVm {
    #[cfg(feature = "sev_snp")]
    fn sev_snp_init(&self, guest_policy: igvm_defs::SnpPolicy) -> vm::Result<()> {
        info!("Calling KVM_SEV_SNP_LAUNCH_START");
        self.sev_fd
            .launch_start(&self.fd, guest_policy)
            .map_err(|e| vm::HypervisorVmError::InitializeSevSnp(e.into()))
    }

    #[cfg(feature = "sev_snp")]
    fn import_isolated_pages(
        &self,
        page_type: u32,
        page_size: u32,
        // host page frame numbers
        pfns: &[u64],
        uaddrs: &[u64],
    ) -> vm::Result<()> {
        assert_eq!(pfns.len(), uaddrs.len());
        if pfns.is_empty() {
            return Ok(());
        }
        // VMSA pages are not supported by launch_update (https://tinyurl.com/vmsa-page-type)
        if page_type == sev::SEV_VMSA_PAGE_TYPE {
            // TODO(): investigate where vmsa pages are encrypted
            return Ok(());
        }
        for (pfn, uaddr) in pfns.iter().zip(uaddrs.iter()) {
            self.fd
                .set_memory_attributes(kvm_bindings::kvm_memory_attributes {
                    address: *pfn << sev::GPA_METADATA_PADDING,
                    size: page_size as u64,
                    attributes: kvm_bindings::KVM_MEMORY_ATTRIBUTE_PRIVATE as u64,
                    // Flags must be zero o/w error (flags aren't being used here yet)
                    flags: 0,
                })
                .map_err(|e| vm::HypervisorVmError::ImportIsolatedPages(e.into()))?;
            self.sev_fd
                .launch_update(&self.fd, *uaddr, page_size as u64, *pfn, page_type)
                .map_err(|e| vm::HypervisorVmError::ImportIsolatedPages(e.into()))?;
        }

        Ok(())
    }

    #[cfg(feature = "sev_snp")]
    fn complete_isolated_import(
        &self,
        snp_id_block: igvm_defs::IGVM_VHS_SNP_ID_BLOCK,
        host_data: [u8; 32],
        id_block_enabled: u8,
    ) -> vm::Result<()> {
        self.sev_fd
            .launch_finish(
                &self.fd,
                host_data,
                id_block_enabled,
                snp_id_block.author_key_enabled,
            )
            .map_err(|e| vm::HypervisorVmError::CompleteIsolatedImport(e.into()))?;
        Ok(())
    }

    #[cfg(target_arch = "x86_64")]
    ///
    /// Sets the address of the one-page region in the VM's address space.
    ///
    fn set_identity_map_address(&self, address: u64) -> vm::Result<()> {
        self.fd
            .set_identity_map_address(address)
            .map_err(|e| vm::HypervisorVmError::SetIdentityMapAddress(e.into()))
    }

    #[cfg(target_arch = "x86_64")]
    ///
    /// Sets the address of the three-page region in the VM's address space.
    ///
    fn set_tss_address(&self, offset: usize) -> vm::Result<()> {
        self.fd
            .set_tss_address(offset)
            .map_err(|e| vm::HypervisorVmError::SetTssAddress(e.into()))
    }

    #[cfg(any(target_arch = "x86_64", target_arch = "aarch64"))]
    ///
    /// Creates an in-kernel interrupt controller.
    ///
    fn create_irq_chip(&self) -> vm::Result<()> {
        self.fd
            .create_irq_chip()
            .map_err(|e| vm::HypervisorVmError::CreateIrq(e.into()))
    }

    ///
    /// Registers an event that will, when signaled, trigger the `gsi` IRQ.
    ///
    fn register_irqfd(&self, fd: &EventFd, gsi: u32) -> vm::Result<()> {
        self.fd
            .register_irqfd(fd, gsi)
            .map_err(|e| vm::HypervisorVmError::RegisterIrqFd(e.into()))
    }

    ///
    /// Unregisters an event that will, when signaled, trigger the `gsi` IRQ.
    ///
    fn unregister_irqfd(&self, fd: &EventFd, gsi: u32) -> vm::Result<()> {
        self.fd
            .unregister_irqfd(fd, gsi)
            .map_err(|e| vm::HypervisorVmError::UnregisterIrqFd(e.into()))
    }

    ///
    /// Creates a VcpuFd object from a vcpu RawFd.
    ///
    fn create_vcpu(
        &self,
        id: u8,
        vm_ops: Option<Arc<dyn VmOps>>,
    ) -> vm::Result<Arc<dyn cpu::Vcpu>> {
        let fd = self
            .fd
            .create_vcpu(id as u64)
            .map_err(|e| vm::HypervisorVmError::CreateVcpu(e.into()))?;
        let vcpu = KvmVcpu {
            fd: Arc::new(Mutex::new(fd)),
            #[cfg(target_arch = "x86_64")]
            msrs: self.msrs.clone(),
            vm_ops,
            #[cfg(target_arch = "x86_64")]
            hyperv_synic: AtomicBool::new(false),
            #[cfg(feature = "sev_snp")]
            vm_fd: self.fd.clone(),
        };
        Ok(Arc::new(vcpu))
    }

    #[cfg(target_arch = "aarch64")]
    ///
    /// Creates a virtual GIC device.
    ///
    fn create_vgic(&self, config: VgicConfig) -> vm::Result<Arc<Mutex<dyn Vgic>>> {
        let gic_device = KvmGicV3Its::new(self, config)
            .map_err(|e| vm::HypervisorVmError::CreateVgic(anyhow!("Vgic error {:?}", e)))?;
        Ok(Arc::new(Mutex::new(gic_device)))
    }

    #[cfg(target_arch = "riscv64")]
    ///
    /// Creates a virtual AIA device.
    ///
    fn create_vaia(&self, config: VaiaConfig) -> vm::Result<Arc<Mutex<dyn Vaia>>> {
        let aia_device = KvmAiaImsics::new(self, config)
            .map_err(|e| vm::HypervisorVmError::CreateVaia(anyhow!("Vaia error {:?}", e)))?;
        Ok(Arc::new(Mutex::new(aia_device)))
    }

    ///
    /// Registers an event to be signaled whenever a certain address is written to.
    ///
    fn register_ioevent(
        &self,
        fd: &EventFd,
        addr: &IoEventAddress,
        datamatch: Option<vm::DataMatch>,
    ) -> vm::Result<()> {
        let addr = &kvm_ioctls::IoEventAddress::from(*addr);
        if let Some(dm) = datamatch {
            match dm {
                vm::DataMatch::DataMatch32(kvm_dm32) => self
                    .fd
                    .register_ioevent(fd, addr, kvm_dm32)
                    .map_err(|e| vm::HypervisorVmError::RegisterIoEvent(e.into())),
                vm::DataMatch::DataMatch64(kvm_dm64) => self
                    .fd
                    .register_ioevent(fd, addr, kvm_dm64)
                    .map_err(|e| vm::HypervisorVmError::RegisterIoEvent(e.into())),
            }
        } else {
            self.fd
                .register_ioevent(fd, addr, NoDatamatch)
                .map_err(|e| vm::HypervisorVmError::RegisterIoEvent(e.into()))
        }
    }

    ///
    /// Unregisters an event from a certain address it has been previously registered to.
    ///
    fn unregister_ioevent(&self, fd: &EventFd, addr: &IoEventAddress) -> vm::Result<()> {
        let addr = &kvm_ioctls::IoEventAddress::from(*addr);
        self.fd
            .unregister_ioevent(fd, addr, NoDatamatch)
            .map_err(|e| vm::HypervisorVmError::UnregisterIoEvent(e.into()))
    }

    ///
    /// Constructs a routing entry
    ///
    fn make_routing_entry(&self, gsi: u32, config: &InterruptSourceConfig) -> IrqRoutingEntry {
        match &config {
            InterruptSourceConfig::MsiIrq(cfg) => {
                let mut kvm_route = kvm_irq_routing_entry {
                    gsi,
                    type_: KVM_IRQ_ROUTING_MSI,
                    ..Default::default()
                };

                kvm_route.u.msi.address_lo = cfg.low_addr;
                kvm_route.u.msi.address_hi = cfg.high_addr;
                kvm_route.u.msi.data = cfg.data;

                if self.check_extension(crate::kvm::Cap::MsiDevid) {
                    // On AArch64, there is limitation on the range of the 'devid',
                    // it cannot be greater than 65536 (the max of u16).
                    //
                    // BDF cannot be used directly, because 'segment' is in high
                    // 16 bits. The layout of the u32 BDF is:
                    // |---- 16 bits ----|-- 8 bits --|-- 5 bits --|-- 3 bits --|
                    // |      segment    |     bus    |   device   |  function  |
                    //
                    // Now that we support 1 bus only in a segment, we can build a
                    // 'devid' by replacing the 'bus' bits with the low 8 bits of
                    // 'segment' data.
                    // This way we can resolve the range checking problem and give
                    // different `devid` to all the devices. Limitation is that at
                    // most 256 segments can be supported.
                    //
                    let modified_devid = ((cfg.devid & 0x00ff_0000) >> 8) | cfg.devid & 0xff;

                    kvm_route.flags = KVM_MSI_VALID_DEVID;
                    kvm_route.u.msi.__bindgen_anon_1.devid = modified_devid;
                }
                kvm_route.into()
            }
            InterruptSourceConfig::LegacyIrq(cfg) => {
                let mut kvm_route = kvm_irq_routing_entry {
                    gsi,
                    type_: KVM_IRQ_ROUTING_IRQCHIP,
                    ..Default::default()
                };
                kvm_route.u.irqchip.irqchip = cfg.irqchip;
                kvm_route.u.irqchip.pin = cfg.pin;

                kvm_route.into()
            }
        }
    }

    ///
    /// Sets the GSI routing table entries, overwriting any previously set
    /// entries, as per the `KVM_SET_GSI_ROUTING` ioctl.
    ///
    fn set_gsi_routing(&self, entries: &[IrqRoutingEntry]) -> vm::Result<()> {
        let mut irq_routing =
            vec_with_array_field::<kvm_irq_routing, kvm_irq_routing_entry>(entries.len());
        irq_routing[0].nr = entries.len() as u32;
        irq_routing[0].flags = 0;
        let entries: Vec<kvm_irq_routing_entry> = entries
            .iter()
            .map(|entry| match entry {
                IrqRoutingEntry::Kvm(e) => *e,
                #[allow(unreachable_patterns)]
                _ => panic!("IrqRoutingEntry type is wrong"),
            })
            .collect();

        // SAFETY: irq_routing initialized with entries.len() and now it is being turned into
        // entries_slice with entries.len() again. It is guaranteed to be large enough to hold
        // everything from entries.
        unsafe {
            let entries_slice: &mut [kvm_irq_routing_entry] =
                irq_routing[0].entries.as_mut_slice(entries.len());
            entries_slice.copy_from_slice(&entries);
        }

        self.fd
            .set_gsi_routing(&irq_routing[0])
            .map_err(|e| vm::HypervisorVmError::SetGsiRouting(e.into()))
    }

    ///
    /// Creates a memory region structure that can be used with {create/remove}_user_memory_region
    ///
    fn make_user_memory_region(
        &self,
        slot: u32,
        guest_phys_addr: u64,
        memory_size: u64,
        userspace_addr: u64,
        readonly: bool,
        log_dirty_pages: bool,
    ) -> UserMemoryRegion {
        let flags = if readonly { KVM_MEM_READONLY } else { 0 }
            | if log_dirty_pages {
                KVM_MEM_LOG_DIRTY_PAGES
            } else {
                0
            };

        let guest_memfd = if let Some(memfd) = &self.memfd {
            memfd.as_raw_fd() as u32
        } else {
            0
        };

        kvm_userspace_memory_region2 {
            slot,
            flags: self.get_kvm_userspace_memory_region_flag(flags),
            guest_phys_addr,
            memory_size,
            userspace_addr,
            guest_memfd,
            guest_memfd_offset: guest_phys_addr,
            ..Default::default()
        }
        .into()
    }

    ///
    /// Creates a guest physical memory region.
    ///
    fn create_user_memory_region(&self, user_memory_region: UserMemoryRegion) -> vm::Result<()> {
        let mut region: kvm_userspace_memory_region2 = user_memory_region.into();
        if (region.flags & KVM_MEM_LOG_DIRTY_PAGES) != 0 {
            if (region.flags & KVM_MEM_READONLY) != 0 {
                return Err(vm::HypervisorVmError::CreateUserMemory(anyhow!(
                    "Error creating regions with both 'dirty-pages-log' and 'read-only'."
                )));
            }

            // Keep track of the regions that need dirty pages log
            self.dirty_log_slots.write().unwrap().insert(
                region.slot,
                KvmDirtyLogSlot {
                    slot: region.slot,
                    guest_phys_addr: region.guest_phys_addr,
                    memory_size: region.memory_size,
                    userspace_addr: region.userspace_addr,
                    guest_memfd_offset: region.guest_memfd_offset,
                    guest_memfd: region.guest_memfd,
                    pad1: region.pad1,
                    pad2: region.pad2,
                },
            );

            // Always create guest physical memory region without `KVM_MEM_LOG_DIRTY_PAGES`.
            // For regions that need this flag, dirty pages log will be turned on in `start_dirty_log`.
            region.flags = self.get_kvm_userspace_memory_region_flag(0);
        }

        // SAFETY: Safe because guest regions are guaranteed not to overlap.
        unsafe {
            self.set_user_memory_region(region)
                .map_err(|e| vm::HypervisorVmError::CreateUserMemory(e.into()))?;
        }

        #[cfg(feature = "sev_snp")]
        // TODO(b/369607475): check if all pages have to be private for SNP guests, including VFIO
        if self.kvm_guest_memfd_supported {
            self.fd
                .set_memory_attributes(kvm_memory_attributes {
                    address: region.guest_phys_addr,
                    size: region.memory_size,
                    attributes: KVM_MEMORY_ATTRIBUTE_PRIVATE as u64,
                    flags: 0,
                })
                .map_err(|e| vm::HypervisorVmError::CreateUserMemory(e.into()))?;
        }
        Ok(())
    }

    ///
    /// Removes a guest physical memory region.
    ///
    fn remove_user_memory_region(&self, user_memory_region: UserMemoryRegion) -> vm::Result<()> {
        let mut region: kvm_userspace_memory_region2 = user_memory_region.into();

        // Remove the corresponding entry from "self.dirty_log_slots" if needed
        self.dirty_log_slots.write().unwrap().remove(&region.slot);

        // Setting the size to 0 means "remove"
        region.memory_size = 0;
        // SAFETY: Safe because guest regions are guaranteed not to overlap.
        unsafe {
            self.set_user_memory_region(region)
                .map_err(|e| vm::HypervisorVmError::RemoveUserMemory(e.into()))
        }
    }

    ///
    /// Returns the preferred CPU target type which can be emulated by KVM on underlying host.
    ///
    #[cfg(target_arch = "aarch64")]
    fn get_preferred_target(&self, kvi: &mut VcpuInit) -> vm::Result<()> {
        self.fd
            .get_preferred_target(kvi)
            .map_err(|e| vm::HypervisorVmError::GetPreferredTarget(e.into()))
    }

    #[cfg(target_arch = "x86_64")]
    fn enable_split_irq(&self) -> vm::Result<()> {
        // Create split irqchip
        // Only the local APIC is emulated in kernel, both PICs and IOAPIC
        // are not.
        let mut cap = kvm_enable_cap {
            cap: KVM_CAP_SPLIT_IRQCHIP,
            ..Default::default()
        };
        cap.args[0] = NUM_IOAPIC_PINS as u64;
        self.fd
            .enable_cap(&cap)
            .map_err(|e| vm::HypervisorVmError::EnableSplitIrq(e.into()))?;
        Ok(())
    }

    #[cfg(target_arch = "x86_64")]
    fn enable_sgx_attribute(&self, file: File) -> vm::Result<()> {
        let mut cap = kvm_enable_cap {
            cap: KVM_CAP_SGX_ATTRIBUTE,
            ..Default::default()
        };
        cap.args[0] = file.as_raw_fd() as u64;
        self.fd
            .enable_cap(&cap)
            .map_err(|e| vm::HypervisorVmError::EnableSgxAttribute(e.into()))?;
        Ok(())
    }

    /// Retrieve guest clock.
    #[cfg(target_arch = "x86_64")]
    fn get_clock(&self) -> vm::Result<ClockData> {
        Ok(self
            .fd
            .get_clock()
            .map_err(|e| vm::HypervisorVmError::GetClock(e.into()))?
            .into())
    }

    /// Set guest clock.
    #[cfg(target_arch = "x86_64")]
    fn set_clock(&self, data: &ClockData) -> vm::Result<()> {
        let data = (*data).into();
        self.fd
            .set_clock(&data)
            .map_err(|e| vm::HypervisorVmError::SetClock(e.into()))
    }

    /// Create a device that is used for passthrough
    fn create_passthrough_device(&self) -> vm::Result<VfioDeviceFd> {
        let mut vfio_dev = kvm_create_device {
            type_: kvm_device_type_KVM_DEV_TYPE_VFIO,
            fd: 0,
            flags: 0,
        };

        self.create_device(&mut vfio_dev)
            .map_err(|e| vm::HypervisorVmError::CreatePassthroughDevice(e.into()))
    }

    ///
    /// Start logging dirty pages
    ///
    fn start_dirty_log(&self) -> vm::Result<()> {
        let dirty_log_slots = self.dirty_log_slots.read().unwrap();
        for (_, s) in dirty_log_slots.iter() {
            let region = kvm_userspace_memory_region2 {
                slot: s.slot,
                guest_phys_addr: s.guest_phys_addr,
                memory_size: s.memory_size,
                userspace_addr: s.userspace_addr,
                flags: self.get_kvm_userspace_memory_region_flag(KVM_MEM_LOG_DIRTY_PAGES),
                guest_memfd: s.guest_memfd,
                guest_memfd_offset: s.guest_memfd_offset,
                pad1: s.pad1,
                pad2: s.pad2,
            };
            // SAFETY: Safe because guest regions are guaranteed not to overlap.
            unsafe {
                self.set_user_memory_region(region)
                    .map_err(|e| vm::HypervisorVmError::StartDirtyLog(e.into()))?;
            }
        }

        Ok(())
    }

    ///
    /// Stop logging dirty pages
    ///
    fn stop_dirty_log(&self) -> vm::Result<()> {
        let dirty_log_slots = self.dirty_log_slots.read().unwrap();
        for (_, s) in dirty_log_slots.iter() {
            let region = kvm_userspace_memory_region2 {
                slot: s.slot,
                guest_phys_addr: s.guest_phys_addr,
                memory_size: s.memory_size,
                userspace_addr: s.userspace_addr,
                flags: self.get_kvm_userspace_memory_region_flag(0),
                guest_memfd: s.guest_memfd,
                guest_memfd_offset: s.guest_memfd_offset,
                pad1: s.pad1,
                pad2: s.pad2,
            };
            // SAFETY: Safe because guest regions are guaranteed not to overlap.
            unsafe {
                self.set_user_memory_region(region)
                    .map_err(|e| vm::HypervisorVmError::StartDirtyLog(e.into()))?;
            }
        }

        Ok(())
    }

    ///
    /// Get dirty pages bitmap (one bit per page)
    ///
    fn get_dirty_log(&self, slot: u32, _base_gpa: u64, memory_size: u64) -> vm::Result<Vec<u64>> {
        self.fd
            .get_dirty_log(slot, memory_size as usize)
            .map_err(|e| vm::HypervisorVmError::GetDirtyLog(e.into()))
    }

    ///
    /// Initialize TDX for this VM
    ///
    #[cfg(feature = "tdx")]
    fn tdx_init(&self, cpuid: &[CpuIdEntry], max_vcpus: u32) -> vm::Result<()> {
        const TDX_ATTR_SEPT_VE_DISABLE: usize = 28;

        let mut cpuid: Vec<kvm_bindings::kvm_cpuid_entry2> =
            cpuid.iter().map(|e| (*e).into()).collect();
        cpuid.resize(256, kvm_bindings::kvm_cpuid_entry2::default());

        #[repr(C)]
        struct TdxInitVm {
            attributes: u64,
            max_vcpus: u32,
            padding: u32,
            mrconfigid: [u64; 6],
            mrowner: [u64; 6],
            mrownerconfig: [u64; 6],
            cpuid_nent: u32,
            cpuid_padding: u32,
            cpuid_entries: [kvm_bindings::kvm_cpuid_entry2; 256],
        }
        let data = TdxInitVm {
            attributes: 1 << TDX_ATTR_SEPT_VE_DISABLE,
            max_vcpus,
            padding: 0,
            mrconfigid: [0; 6],
            mrowner: [0; 6],
            mrownerconfig: [0; 6],
            cpuid_nent: cpuid.len() as u32,
            cpuid_padding: 0,
            cpuid_entries: cpuid.as_slice().try_into().unwrap(),
        };

        tdx_command(
            &self.fd.as_raw_fd(),
            TdxCommand::InitVm,
            0,
            &data as *const _ as u64,
        )
        .map_err(vm::HypervisorVmError::InitializeTdx)
    }

    ///
    /// Finalize the TDX setup for this VM
    ///
    #[cfg(feature = "tdx")]
    fn tdx_finalize(&self) -> vm::Result<()> {
        tdx_command(&self.fd.as_raw_fd(), TdxCommand::Finalize, 0, 0)
            .map_err(vm::HypervisorVmError::FinalizeTdx)
    }

    ///
    /// Initialize memory regions for the TDX VM
    ///
    #[cfg(feature = "tdx")]
    fn tdx_init_memory_region(
        &self,
        host_address: u64,
        guest_address: u64,
        size: u64,
        measure: bool,
    ) -> vm::Result<()> {
        #[repr(C)]
        struct TdxInitMemRegion {
            host_address: u64,
            guest_address: u64,
            pages: u64,
        }
        let data = TdxInitMemRegion {
            host_address,
            guest_address,
            pages: size / 4096,
        };

        tdx_command(
            &self.fd.as_raw_fd(),
            TdxCommand::InitMemRegion,
            u32::from(measure),
            &data as *const _ as u64,
        )
        .map_err(vm::HypervisorVmError::InitMemRegionTdx)
    }

    /// Downcast to the underlying KvmVm type
    fn as_any(&self) -> &dyn Any {
        self
    }
}

#[cfg(feature = "tdx")]
fn tdx_command(
    fd: &RawFd,
    command: TdxCommand,
    flags: u32,
    data: u64,
) -> std::result::Result<(), std::io::Error> {
    #[repr(C)]
    struct TdxIoctlCmd {
        command: TdxCommand,
        flags: u32,
        data: u64,
        error: u64,
        unused: u64,
    }
    let cmd = TdxIoctlCmd {
        command,
        flags,
        data,
        error: 0,
        unused: 0,
    };
    // SAFETY: FFI call. All input parameters are valid.
    let ret = unsafe {
        ioctl_with_val(
            fd,
            KVM_MEMORY_ENCRYPT_OP(),
            &cmd as *const TdxIoctlCmd as std::os::raw::c_ulong,
        )
    };

    if ret < 0 {
        return Err(std::io::Error::last_os_error());
    }
    Ok(())
}

/// Wrapper over KVM system ioctls.
pub struct KvmHypervisor {
    kvm: Kvm,
}

impl KvmHypervisor {
    #[cfg(target_arch = "x86_64")]
    ///
    /// Retrieve the list of MSRs supported by the hypervisor.
    ///
    fn get_msr_list(&self) -> hypervisor::Result<MsrList> {
        self.kvm
            .get_msr_index_list()
            .map_err(|e| hypervisor::HypervisorError::GetMsrList(e.into()))
    }
}

/// Enum for KVM related error
#[derive(Debug, Error)]
pub enum KvmError {
    #[error("Capability missing: {0:?}")]
    CapabilityMissing(Cap),
}

pub type KvmResult<T> = result::Result<T, KvmError>;

impl KvmHypervisor {
    /// Create a hypervisor based on Kvm
    #[allow(clippy::new_ret_no_self)]
    pub fn new() -> hypervisor::Result<Arc<dyn hypervisor::Hypervisor>> {
        let kvm_obj = Kvm::new().map_err(|e| hypervisor::HypervisorError::VmCreate(e.into()))?;
        let api_version = kvm_obj.get_api_version();

        if api_version != kvm_bindings::KVM_API_VERSION as i32 {
            return Err(hypervisor::HypervisorError::IncompatibleApiVersion);
        }

        Ok(Arc::new(KvmHypervisor { kvm: kvm_obj }))
    }

    /// Check if the hypervisor is available
    pub fn is_available() -> hypervisor::Result<bool> {
        match std::fs::metadata("/dev/kvm") {
            Ok(_) => Ok(true),
            Err(err) if err.kind() == std::io::ErrorKind::NotFound => Ok(false),
            Err(err) => Err(hypervisor::HypervisorError::HypervisorAvailableCheck(
                err.into(),
            )),
        }
    }
}

/// Implementation of Hypervisor trait for KVM
///
/// # Examples
///
/// ```
/// # use hypervisor::kvm::KvmHypervisor;
/// # use std::sync::Arc;
/// let kvm = KvmHypervisor::new().unwrap();
/// let hypervisor = Arc::new(kvm);
/// let vm = hypervisor.create_vm().expect("new VM fd creation failed");
/// ```
impl hypervisor::Hypervisor for KvmHypervisor {
    ///
    /// Returns the type of the hypervisor
    ///
    fn hypervisor_type(&self) -> HypervisorType {
        HypervisorType::Kvm
    }

    ///
    /// Create a Vm of a specific type using the underlying hypervisor, passing memory size
    /// Return a hypervisor-agnostic Vm trait object
    ///
    /// # Examples
    ///
    /// ```
    /// # use hypervisor::kvm::KvmHypervisor;
    /// use hypervisor::kvm::KvmVm;
    /// let hypervisor = KvmHypervisor::new().unwrap();
    /// let vm = hypervisor.create_vm_with_type_and_memory(0).unwrap();
    /// ```
    fn create_vm_with_type_and_memory(
        &self,
        vm_type: u64,
        #[cfg(feature = "sev_snp")] _mem_size: u64,
    ) -> hypervisor::Result<Arc<dyn vm::Vm>> {
        self.create_vm_with_type(vm_type)
    }

    /// Create a KVM vm object of a specific VM type and return the object as Vm trait object
    ///
    /// # Examples
    ///
    /// ```
    /// # use hypervisor::kvm::KvmHypervisor;
    /// use hypervisor::kvm::KvmVm;
    /// let hypervisor = KvmHypervisor::new().unwrap();
    /// let vm = hypervisor.create_vm_with_type(0).unwrap();
    /// ```
    fn create_vm_with_type(&self, vm_type: u64) -> hypervisor::Result<Arc<dyn vm::Vm>> {
        let fd: VmFd;
        loop {
            match self.kvm.create_vm_with_type(vm_type) {
                Ok(res) => fd = res,
                Err(e) => {
                    if e.errno() == libc::EINTR {
                        // If the error returned is EINTR, which means the
                        // ioctl has been interrupted, we have to retry as
                        // this can't be considered as a regular error.
                        continue;
                    } else {
                        return Err(hypervisor::HypervisorError::VmCreate(e.into()));
                    }
                }
            }
            break;
        }

        let vm_fd = Arc::new(fd);

        #[cfg(target_arch = "x86_64")]
        {
            // TODO(b/369607475): Check capability instead of VM type for guest memfd support once supported in kvm-ioctls.
            let kvm_guest_memfd_supported =
                vm_type == KVM_X86_SW_PROTECTED_VM as u64 || vm_type == KVM_X86_SNP_VM as u64;
            let msr_list = self.get_msr_list()?;
            let num_msrs = msr_list.as_fam_struct_ref().nmsrs as usize;
            let mut msrs: Vec<MsrEntry> = vec![
                MsrEntry {
                    ..Default::default()
                };
                num_msrs
            ];
            let indices = msr_list.as_slice();
            for (pos, index) in indices.iter().enumerate() {
                msrs[pos].index = *index;
            }

            let memfd = if kvm_guest_memfd_supported {
                // TODO(b/369607475): Refactor to create memfd when the memory region is created so
                // that the size is appropriate.
                unsafe {
                    Some(OwnedFd::from_raw_fd(
                        vm_fd
                            .create_guest_memfd(kvm_create_guest_memfd {
                                size: VIRTUTAL_ADDRESS_SIZE_IN_BITS as u64,
                                ..Default::default()
                            })
                            .map_err(|e| hypervisor::HypervisorError::VmCreate(e.into()))?,
                    ))
                }
            } else {
                None
            };

            #[cfg(feature = "sev_snp")]
            {
                let mask = self.kvm.check_extension_int(crate::kvm::Cap::ExitHypercall);
                let cap = kvm_bindings::kvm_enable_cap {
                    cap: kvm_bindings::KVM_CAP_EXIT_HYPERCALL,
                    args: [mask as _, 0, 0, 0],
                    ..Default::default()
                };
                vm_fd
                    .enable_cap(&cap)
                    .map_err(|e| hypervisor::HypervisorError::VmCreate(e.into()))?;
                // TODO: Fix sev device path flag as setting the environment variable is not working
                let sev_fd = x86_64::sev::SevFd::new(&"/dev/sev".to_string())
                    .map_err(|e| hypervisor::HypervisorError::SevSnpCapabilities(e.into()))?;

                // This ioctl initializes the sev context and must be called right after opening the sev device.
                info!("Calling KVM_SEV_INIT2");
                sev_fd
                    .init2(&vm_fd)
                    .map_err(|e| hypervisor::HypervisorError::VmCreate(e.into()))?;

                Ok(Arc::new(KvmVm {
                    fd: vm_fd,
                    msrs,
                    dirty_log_slots: Arc::new(RwLock::new(HashMap::new())),
                    #[cfg(feature = "sev_snp")]
                    sev_fd,
                    memfd,
                    kvm_guest_memfd_supported,
                }))
            }

            #[cfg(not(feature = "sev_snp"))]
            {
                Ok(Arc::new(KvmVm {
                    fd: vm_fd,
                    msrs,
                    dirty_log_slots: Arc::new(RwLock::new(HashMap::new())),
                    memfd,
                    kvm_guest_memfd_supported,
                }))
            }
        }

        #[cfg(any(target_arch = "aarch64", target_arch = "riscv64"))]
        {
            Ok(Arc::new(KvmVm {
                fd: vm_fd,
                dirty_log_slots: Arc::new(RwLock::new(HashMap::new())),
            }))
        }
    }

    /// Create a KVM vm object and return the object as Vm trait object
    ///
    /// # Examples
    ///
    /// ```
    /// # use hypervisor::kvm::KvmHypervisor;
    /// use hypervisor::kvm::KvmVm;
    /// let hypervisor = KvmHypervisor::new().unwrap();
    /// let vm = hypervisor.create_vm().unwrap();
    /// ```
    fn create_vm(&self) -> hypervisor::Result<Arc<dyn vm::Vm>> {
        #[allow(unused_mut)]
        let mut vm_type: u64 = 0; // Create with default platform type

        // When KVM supports Cap::ArmVmIPASize, it is better to get the IPA
        // size from the host and use that when creating the VM, which may
        // avoid unnecessary VM creation failures.
        #[cfg(target_arch = "aarch64")]
        if self.kvm.check_extension(Cap::ArmVmIPASize) {
            vm_type = self.kvm.get_host_ipa_limit().try_into().unwrap();
        }

        self.create_vm_with_type(vm_type)
    }

    fn check_required_extensions(&self) -> hypervisor::Result<()> {
        check_required_kvm_extensions(&self.kvm)
            .map_err(|e| hypervisor::HypervisorError::CheckExtensions(e.into()))
    }

    #[cfg(target_arch = "x86_64")]
    ///
    /// X86 specific call to get the system supported CPUID values.
    ///
    fn get_supported_cpuid(&self) -> hypervisor::Result<Vec<CpuIdEntry>> {
        let kvm_cpuid = self
            .kvm
            .get_supported_cpuid(kvm_bindings::KVM_MAX_CPUID_ENTRIES)
            .map_err(|e| hypervisor::HypervisorError::GetCpuId(e.into()))?;

        let v = kvm_cpuid.as_slice().iter().map(|e| (*e).into()).collect();

        Ok(v)
    }

    #[cfg(target_arch = "aarch64")]
    ///
    /// Retrieve AArch64 host maximum IPA size supported by KVM.
    ///
    fn get_host_ipa_limit(&self) -> i32 {
        self.kvm.get_host_ipa_limit()
    }

    ///
    /// Retrieve TDX capabilities
    ///
    #[cfg(feature = "tdx")]
    fn tdx_capabilities(&self) -> hypervisor::Result<TdxCapabilities> {
        let data = TdxCapabilities {
            nr_cpuid_configs: TDX_MAX_NR_CPUID_CONFIGS as u32,
            ..Default::default()
        };

        tdx_command(
            &self.kvm.as_raw_fd(),
            TdxCommand::Capabilities,
            0,
            &data as *const _ as u64,
        )
        .map_err(|e| hypervisor::HypervisorError::TdxCapabilities(e.into()))?;

        Ok(data)
    }

    #[cfg(any(target_arch = "x86_64", target_arch = "aarch64"))]
    ///
    /// Get the number of supported hardware breakpoints
    ///
    fn get_guest_debug_hw_bps(&self) -> usize {
        #[cfg(target_arch = "x86_64")]
        {
            4
        }
        #[cfg(target_arch = "aarch64")]
        {
            self.kvm.get_guest_debug_hw_bps() as usize
        }
    }

    /// Get maximum number of vCPUs
    fn get_max_vcpus(&self) -> u32 {
        self.kvm.get_max_vcpus().min(u32::MAX as usize) as u32
    }
}

/// Vcpu struct for KVM
pub struct KvmVcpu {
    fd: Arc<Mutex<VcpuFd>>,
    #[cfg(target_arch = "x86_64")]
    msrs: Vec<MsrEntry>,
    vm_ops: Option<Arc<dyn vm::VmOps>>,
    #[cfg(target_arch = "x86_64")]
    hyperv_synic: AtomicBool,
    #[cfg(feature = "sev_snp")]
    vm_fd: Arc<VmFd>,
}

/// Implementation of Vcpu trait for KVM
///
/// # Examples
///
/// ```
/// # use hypervisor::kvm::KvmHypervisor;
/// # use std::sync::Arc;
/// let kvm = KvmHypervisor::new().unwrap();
/// let hypervisor = Arc::new(kvm);
/// let vm = hypervisor.create_vm().expect("new VM fd creation failed");
/// let vcpu = vm.create_vcpu(0, None).unwrap();
/// ```
impl cpu::Vcpu for KvmVcpu {
    ///
    /// Returns StandardRegisters with default value set
    ///
    fn create_standard_regs(&self) -> StandardRegisters {
        #[cfg(any(target_arch = "x86_64", target_arch = "aarch64"))]
        {
            kvm_bindings::kvm_regs::default().into()
        }
        #[cfg(target_arch = "riscv64")]
        {
            kvm_bindings::kvm_riscv_core::default().into()
        }
    }
    #[cfg(target_arch = "x86_64")]
    ///
    /// Returns the vCPU general purpose registers.
    ///
    fn get_regs(&self) -> cpu::Result<StandardRegisters> {
        Ok(self
            .fd
            .lock()
            .unwrap()
            .get_regs()
            .map_err(|e| cpu::HypervisorCpuError::GetStandardRegs(e.into()))?
            .into())
    }

    ///
    /// Returns the vCPU general purpose registers.
    /// The `KVM_GET_REGS` ioctl is not available on AArch64, `KVM_GET_ONE_REG`
    /// is used to get registers one by one.
    ///
    #[cfg(target_arch = "aarch64")]
    fn get_regs(&self) -> cpu::Result<StandardRegisters> {
        let mut state = kvm_regs::default();
        let mut off = offset_of!(user_pt_regs, regs);
        // There are 31 user_pt_regs:
        // https://elixir.free-electrons.com/linux/v4.14.174/source/arch/arm64/include/uapi/asm/ptrace.h#L72
        // These actually are the general-purpose registers of the Armv8-a
        // architecture (i.e x0-x30 if used as a 64bit register or w0-30 when used as a 32bit register).
        for i in 0..31 {
            let mut bytes = [0_u8; 8];
            self.fd
                .lock()
                .unwrap()
                .get_one_reg(arm64_core_reg_id!(KVM_REG_SIZE_U64, off), &mut bytes)
                .map_err(|e| cpu::HypervisorCpuError::GetAarchCoreRegister(e.into()))?;
            state.regs.regs[i] = u64::from_le_bytes(bytes);
            off += std::mem::size_of::<u64>();
        }

        // We are now entering the "Other register" section of the ARMv8-a architecture.
        // First one, stack pointer.
        let off = offset_of!(user_pt_regs, sp);
        let mut bytes = [0_u8; 8];
        self.fd
            .lock()
            .unwrap()
            .get_one_reg(arm64_core_reg_id!(KVM_REG_SIZE_U64, off), &mut bytes)
            .map_err(|e| cpu::HypervisorCpuError::GetAarchCoreRegister(e.into()))?;
        state.regs.sp = u64::from_le_bytes(bytes);

        // Second one, the program counter.
        let off = offset_of!(user_pt_regs, pc);
        let mut bytes = [0_u8; 8];
        self.fd
            .lock()
            .unwrap()
            .get_one_reg(arm64_core_reg_id!(KVM_REG_SIZE_U64, off), &mut bytes)
            .map_err(|e| cpu::HypervisorCpuError::GetAarchCoreRegister(e.into()))?;
        state.regs.pc = u64::from_le_bytes(bytes);

        // Next is the processor state.
        let off = offset_of!(user_pt_regs, pstate);
        let mut bytes = [0_u8; 8];
        self.fd
            .lock()
            .unwrap()
            .get_one_reg(arm64_core_reg_id!(KVM_REG_SIZE_U64, off), &mut bytes)
            .map_err(|e| cpu::HypervisorCpuError::GetAarchCoreRegister(e.into()))?;
        state.regs.pstate = u64::from_le_bytes(bytes);

        // The stack pointer associated with EL1
        let off = offset_of!(kvm_regs, sp_el1);
        let mut bytes = [0_u8; 8];
        self.fd
            .lock()
            .unwrap()
            .get_one_reg(arm64_core_reg_id!(KVM_REG_SIZE_U64, off), &mut bytes)
            .map_err(|e| cpu::HypervisorCpuError::GetAarchCoreRegister(e.into()))?;
        state.sp_el1 = u64::from_le_bytes(bytes);

        // Exception Link Register for EL1, when taking an exception to EL1, this register
        // holds the address to which to return afterwards.
        let off = offset_of!(kvm_regs, elr_el1);
        let mut bytes = [0_u8; 8];
        self.fd
            .lock()
            .unwrap()
            .get_one_reg(arm64_core_reg_id!(KVM_REG_SIZE_U64, off), &mut bytes)
            .map_err(|e| cpu::HypervisorCpuError::GetAarchCoreRegister(e.into()))?;
        state.elr_el1 = u64::from_le_bytes(bytes);

        // Saved Program Status Registers, there are 5 of them used in the kernel.
        let mut off = offset_of!(kvm_regs, spsr);
        for i in 0..KVM_NR_SPSR as usize {
            let mut bytes = [0_u8; 8];
            self.fd
                .lock()
                .unwrap()
                .get_one_reg(arm64_core_reg_id!(KVM_REG_SIZE_U64, off), &mut bytes)
                .map_err(|e| cpu::HypervisorCpuError::GetAarchCoreRegister(e.into()))?;
            state.spsr[i] = u64::from_le_bytes(bytes);
            off += std::mem::size_of::<u64>();
        }

        // Now moving on to floating point registers which are stored in the user_fpsimd_state in the kernel:
        // https://elixir.free-electrons.com/linux/v4.9.62/source/arch/arm64/include/uapi/asm/kvm.h#L53
        let mut off = offset_of!(kvm_regs, fp_regs) + offset_of!(user_fpsimd_state, vregs);
        for i in 0..32 {
            let mut bytes = [0_u8; 16];
            self.fd
                .lock()
                .unwrap()
                .get_one_reg(arm64_core_reg_id!(KVM_REG_SIZE_U128, off), &mut bytes)
                .map_err(|e| cpu::HypervisorCpuError::GetAarchCoreRegister(e.into()))?;
            state.fp_regs.vregs[i] = u128::from_le_bytes(bytes);
            off += mem::size_of::<u128>();
        }

        // Floating-point Status Register
        let off = offset_of!(kvm_regs, fp_regs) + offset_of!(user_fpsimd_state, fpsr);
        let mut bytes = [0_u8; 4];
        self.fd
            .lock()
            .unwrap()
            .get_one_reg(arm64_core_reg_id!(KVM_REG_SIZE_U32, off), &mut bytes)
            .map_err(|e| cpu::HypervisorCpuError::GetAarchCoreRegister(e.into()))?;
        state.fp_regs.fpsr = u32::from_le_bytes(bytes);

        // Floating-point Control Register
        let off = offset_of!(kvm_regs, fp_regs) + offset_of!(user_fpsimd_state, fpcr);
        let mut bytes = [0_u8; 4];
        self.fd
            .lock()
            .unwrap()
            .get_one_reg(arm64_core_reg_id!(KVM_REG_SIZE_U32, off), &mut bytes)
            .map_err(|e| cpu::HypervisorCpuError::GetAarchCoreRegister(e.into()))?;
        state.fp_regs.fpcr = u32::from_le_bytes(bytes);
        Ok(state.into())
    }

    #[cfg(target_arch = "riscv64")]
    ///
    /// Returns the RISC-V vCPU core registers.
    /// The `KVM_GET_REGS` ioctl is not available on RISC-V 64-bit,
    /// `KVM_GET_ONE_REG` is used to get registers one by one.
    ///
    fn get_regs(&self) -> cpu::Result<StandardRegisters> {
        let mut state = kvm_riscv_core::default();

        let off = offset_of!(kvm_riscv_core, regs, user_regs_struct, pc);
        let mut bytes = [0_u8; 8];
        self.fd
            .lock()
            .unwrap()
            .get_one_reg(riscv64_reg_id!(KVM_REG_RISCV_CORE, off), &mut bytes)
            .map_err(|e| cpu::HypervisorCpuError::GetRiscvCoreRegister(e.into()))?;
        state.regs.pc = u64::from_le_bytes(bytes);

        let off = offset_of!(kvm_riscv_core, regs, user_regs_struct, ra);
        let mut bytes = [0_u8; 8];
        self.fd
            .lock()
            .unwrap()
            .get_one_reg(riscv64_reg_id!(KVM_REG_RISCV_CORE, off), &mut bytes)
            .map_err(|e| cpu::HypervisorCpuError::GetRiscvCoreRegister(e.into()))?;
        state.regs.ra = u64::from_le_bytes(bytes);

        let off = offset_of!(kvm_riscv_core, regs, user_regs_struct, sp);
        let mut bytes = [0_u8; 8];
        self.fd
            .lock()
            .unwrap()
            .get_one_reg(riscv64_reg_id!(KVM_REG_RISCV_CORE, off), &mut bytes)
            .map_err(|e| cpu::HypervisorCpuError::GetRiscvCoreRegister(e.into()))?;
        state.regs.sp = u64::from_le_bytes(bytes);

        let off = offset_of!(kvm_riscv_core, regs, user_regs_struct, gp);
        let mut bytes = [0_u8; 8];
        self.fd
            .lock()
            .unwrap()
            .get_one_reg(riscv64_reg_id!(KVM_REG_RISCV_CORE, off), &mut bytes)
            .map_err(|e| cpu::HypervisorCpuError::GetRiscvCoreRegister(e.into()))?;
        state.regs.gp = u64::from_le_bytes(bytes);

        let off = offset_of!(kvm_riscv_core, regs, user_regs_struct, tp);
        let mut bytes = [0_u8; 8];
        self.fd
            .lock()
            .unwrap()
            .get_one_reg(riscv64_reg_id!(KVM_REG_RISCV_CORE, off), &mut bytes)
            .map_err(|e| cpu::HypervisorCpuError::GetRiscvCoreRegister(e.into()))?;
        state.regs.tp = u64::from_le_bytes(bytes);

        let off = offset_of!(kvm_riscv_core, regs, user_regs_struct, t0);
        let mut bytes = [0_u8; 8];
        self.fd
            .lock()
            .unwrap()
            .get_one_reg(riscv64_reg_id!(KVM_REG_RISCV_CORE, off), &mut bytes)
            .map_err(|e| cpu::HypervisorCpuError::GetRiscvCoreRegister(e.into()))?;
        state.regs.t0 = u64::from_le_bytes(bytes);

        let off = offset_of!(kvm_riscv_core, regs, user_regs_struct, t1);
        let mut bytes = [0_u8; 8];
        self.fd
            .lock()
            .unwrap()
            .get_one_reg(riscv64_reg_id!(KVM_REG_RISCV_CORE, off), &mut bytes)
            .map_err(|e| cpu::HypervisorCpuError::GetRiscvCoreRegister(e.into()))?;
        state.regs.t1 = u64::from_le_bytes(bytes);

        let off = offset_of!(kvm_riscv_core, regs, user_regs_struct, t2);
        let mut bytes = [0_u8; 8];
        self.fd
            .lock()
            .unwrap()
            .get_one_reg(riscv64_reg_id!(KVM_REG_RISCV_CORE, off), &mut bytes)
            .map_err(|e| cpu::HypervisorCpuError::GetRiscvCoreRegister(e.into()))?;
        state.regs.t2 = u64::from_le_bytes(bytes);

        let off = offset_of!(kvm_riscv_core, regs, user_regs_struct, s0);
        let mut bytes = [0_u8; 8];
        self.fd
            .lock()
            .unwrap()
            .get_one_reg(riscv64_reg_id!(KVM_REG_RISCV_CORE, off), &mut bytes)
            .map_err(|e| cpu::HypervisorCpuError::GetRiscvCoreRegister(e.into()))?;
        state.regs.s0 = u64::from_le_bytes(bytes);

        let off = offset_of!(kvm_riscv_core, regs, user_regs_struct, s1);
        let mut bytes = [0_u8; 8];
        self.fd
            .lock()
            .unwrap()
            .get_one_reg(riscv64_reg_id!(KVM_REG_RISCV_CORE, off), &mut bytes)
            .map_err(|e| cpu::HypervisorCpuError::GetRiscvCoreRegister(e.into()))?;
        state.regs.s1 = u64::from_le_bytes(bytes);

        let off = offset_of!(kvm_riscv_core, regs, user_regs_struct, a0);
        let mut bytes = [0_u8; 8];
        self.fd
            .lock()
            .unwrap()
            .get_one_reg(riscv64_reg_id!(KVM_REG_RISCV_CORE, off), &mut bytes)
            .map_err(|e| cpu::HypervisorCpuError::GetRiscvCoreRegister(e.into()))?;
        state.regs.a0 = u64::from_le_bytes(bytes);

        let off = offset_of!(kvm_riscv_core, regs, user_regs_struct, a1);
        let mut bytes = [0_u8; 8];
        self.fd
            .lock()
            .unwrap()
            .get_one_reg(riscv64_reg_id!(KVM_REG_RISCV_CORE, off), &mut bytes)
            .map_err(|e| cpu::HypervisorCpuError::GetRiscvCoreRegister(e.into()))?;
        state.regs.a1 = u64::from_le_bytes(bytes);

        let off = offset_of!(kvm_riscv_core, regs, user_regs_struct, a2);
        let mut bytes = [0_u8; 8];
        self.fd
            .lock()
            .unwrap()
            .get_one_reg(riscv64_reg_id!(KVM_REG_RISCV_CORE, off), &mut bytes)
            .map_err(|e| cpu::HypervisorCpuError::GetRiscvCoreRegister(e.into()))?;
        state.regs.a2 = u64::from_le_bytes(bytes);

        let off = offset_of!(kvm_riscv_core, regs, user_regs_struct, a3);
        let mut bytes = [0_u8; 8];
        self.fd
            .lock()
            .unwrap()
            .get_one_reg(riscv64_reg_id!(KVM_REG_RISCV_CORE, off), &mut bytes)
            .map_err(|e| cpu::HypervisorCpuError::GetRiscvCoreRegister(e.into()))?;
        state.regs.a3 = u64::from_le_bytes(bytes);

        let off = offset_of!(kvm_riscv_core, regs, user_regs_struct, a4);
        let mut bytes = [0_u8; 8];
        self.fd
            .lock()
            .unwrap()
            .get_one_reg(riscv64_reg_id!(KVM_REG_RISCV_CORE, off), &mut bytes)
            .map_err(|e| cpu::HypervisorCpuError::GetRiscvCoreRegister(e.into()))?;
        state.regs.a4 = u64::from_le_bytes(bytes);

        let off = offset_of!(kvm_riscv_core, regs, user_regs_struct, a5);
        let mut bytes = [0_u8; 8];
        self.fd
            .lock()
            .unwrap()
            .get_one_reg(riscv64_reg_id!(KVM_REG_RISCV_CORE, off), &mut bytes)
            .map_err(|e| cpu::HypervisorCpuError::GetRiscvCoreRegister(e.into()))?;
        state.regs.a5 = u64::from_le_bytes(bytes);

        let off = offset_of!(kvm_riscv_core, regs, user_regs_struct, a6);
        let mut bytes = [0_u8; 8];
        self.fd
            .lock()
            .unwrap()
            .get_one_reg(riscv64_reg_id!(KVM_REG_RISCV_CORE, off), &mut bytes)
            .map_err(|e| cpu::HypervisorCpuError::GetRiscvCoreRegister(e.into()))?;
        state.regs.a6 = u64::from_le_bytes(bytes);

        let off = offset_of!(kvm_riscv_core, regs, user_regs_struct, a7);
        let mut bytes = [0_u8; 8];
        self.fd
            .lock()
            .unwrap()
            .get_one_reg(riscv64_reg_id!(KVM_REG_RISCV_CORE, off), &mut bytes)
            .map_err(|e| cpu::HypervisorCpuError::GetRiscvCoreRegister(e.into()))?;
        state.regs.a7 = u64::from_le_bytes(bytes);

        let off = offset_of!(kvm_riscv_core, regs, user_regs_struct, s2);
        let mut bytes = [0_u8; 8];
        self.fd
            .lock()
            .unwrap()
            .get_one_reg(riscv64_reg_id!(KVM_REG_RISCV_CORE, off), &mut bytes)
            .map_err(|e| cpu::HypervisorCpuError::GetRiscvCoreRegister(e.into()))?;
        state.regs.s2 = u64::from_le_bytes(bytes);

        let off = offset_of!(kvm_riscv_core, regs, user_regs_struct, s3);
        let mut bytes = [0_u8; 8];
        self.fd
            .lock()
            .unwrap()
            .get_one_reg(riscv64_reg_id!(KVM_REG_RISCV_CORE, off), &mut bytes)
            .map_err(|e| cpu::HypervisorCpuError::GetRiscvCoreRegister(e.into()))?;
        state.regs.s3 = u64::from_le_bytes(bytes);

        let off = offset_of!(kvm_riscv_core, regs, user_regs_struct, s4);
        let mut bytes = [0_u8; 8];
        self.fd
            .lock()
            .unwrap()
            .get_one_reg(riscv64_reg_id!(KVM_REG_RISCV_CORE, off), &mut bytes)
            .map_err(|e| cpu::HypervisorCpuError::GetRiscvCoreRegister(e.into()))?;
        state.regs.s4 = u64::from_le_bytes(bytes);

        let off = offset_of!(kvm_riscv_core, regs, user_regs_struct, s5);
        let mut bytes = [0_u8; 8];
        self.fd
            .lock()
            .unwrap()
            .get_one_reg(riscv64_reg_id!(KVM_REG_RISCV_CORE, off), &mut bytes)
            .map_err(|e| cpu::HypervisorCpuError::GetRiscvCoreRegister(e.into()))?;
        state.regs.s5 = u64::from_le_bytes(bytes);

        let off = offset_of!(kvm_riscv_core, regs, user_regs_struct, s6);
        let mut bytes = [0_u8; 8];
        self.fd
            .lock()
            .unwrap()
            .get_one_reg(riscv64_reg_id!(KVM_REG_RISCV_CORE, off), &mut bytes)
            .map_err(|e| cpu::HypervisorCpuError::GetRiscvCoreRegister(e.into()))?;
        state.regs.s6 = u64::from_le_bytes(bytes);

        let off = offset_of!(kvm_riscv_core, regs, user_regs_struct, s7);
        let mut bytes = [0_u8; 8];
        self.fd
            .lock()
            .unwrap()
            .get_one_reg(riscv64_reg_id!(KVM_REG_RISCV_CORE, off), &mut bytes)
            .map_err(|e| cpu::HypervisorCpuError::GetRiscvCoreRegister(e.into()))?;
        state.regs.s7 = u64::from_le_bytes(bytes);

        let off = offset_of!(kvm_riscv_core, regs, user_regs_struct, s8);
        let mut bytes = [0_u8; 8];
        self.fd
            .lock()
            .unwrap()
            .get_one_reg(riscv64_reg_id!(KVM_REG_RISCV_CORE, off), &mut bytes)
            .map_err(|e| cpu::HypervisorCpuError::GetRiscvCoreRegister(e.into()))?;
        state.regs.s8 = u64::from_le_bytes(bytes);

        let off = offset_of!(kvm_riscv_core, regs, user_regs_struct, s9);
        let mut bytes = [0_u8; 8];
        self.fd
            .lock()
            .unwrap()
            .get_one_reg(riscv64_reg_id!(KVM_REG_RISCV_CORE, off), &mut bytes)
            .map_err(|e| cpu::HypervisorCpuError::GetRiscvCoreRegister(e.into()))?;
        state.regs.s9 = u64::from_le_bytes(bytes);

        let off = offset_of!(kvm_riscv_core, regs, user_regs_struct, s10);
        let mut bytes = [0_u8; 8];
        self.fd
            .lock()
            .unwrap()
            .get_one_reg(riscv64_reg_id!(KVM_REG_RISCV_CORE, off), &mut bytes)
            .map_err(|e| cpu::HypervisorCpuError::GetRiscvCoreRegister(e.into()))?;
        state.regs.s10 = u64::from_le_bytes(bytes);

        let off = offset_of!(kvm_riscv_core, regs, user_regs_struct, s11);
        let mut bytes = [0_u8; 8];
        self.fd
            .lock()
            .unwrap()
            .get_one_reg(riscv64_reg_id!(KVM_REG_RISCV_CORE, off), &mut bytes)
            .map_err(|e| cpu::HypervisorCpuError::GetRiscvCoreRegister(e.into()))?;
        state.regs.s11 = u64::from_le_bytes(bytes);

        let off = offset_of!(kvm_riscv_core, regs, user_regs_struct, t3);
        let mut bytes = [0_u8; 8];
        self.fd
            .lock()
            .unwrap()
            .get_one_reg(riscv64_reg_id!(KVM_REG_RISCV_CORE, off), &mut bytes)
            .map_err(|e| cpu::HypervisorCpuError::GetRiscvCoreRegister(e.into()))?;
        state.regs.t3 = u64::from_le_bytes(bytes);

        let off = offset_of!(kvm_riscv_core, regs, user_regs_struct, t4);
        let mut bytes = [0_u8; 8];
        self.fd
            .lock()
            .unwrap()
            .get_one_reg(riscv64_reg_id!(KVM_REG_RISCV_CORE, off), &mut bytes)
            .map_err(|e| cpu::HypervisorCpuError::GetRiscvCoreRegister(e.into()))?;
        state.regs.t4 = u64::from_le_bytes(bytes);

        let off = offset_of!(kvm_riscv_core, regs, user_regs_struct, t5);
        let mut bytes = [0_u8; 8];
        self.fd
            .lock()
            .unwrap()
            .get_one_reg(riscv64_reg_id!(KVM_REG_RISCV_CORE, off), &mut bytes)
            .map_err(|e| cpu::HypervisorCpuError::GetRiscvCoreRegister(e.into()))?;
        state.regs.t5 = u64::from_le_bytes(bytes);

        let off = offset_of!(kvm_riscv_core, regs, user_regs_struct, t6);
        let mut bytes = [0_u8; 8];
        self.fd
            .lock()
            .unwrap()
            .get_one_reg(riscv64_reg_id!(KVM_REG_RISCV_CORE, off), &mut bytes)
            .map_err(|e| cpu::HypervisorCpuError::GetRiscvCoreRegister(e.into()))?;
        state.regs.t6 = u64::from_le_bytes(bytes);

        let off = offset_of!(kvm_riscv_core, mode);
        let mut bytes = [0_u8; 8];
        self.fd
            .lock()
            .unwrap()
            .get_one_reg(riscv64_reg_id!(KVM_REG_RISCV_CORE, off), &mut bytes)
            .map_err(|e| cpu::HypervisorCpuError::GetRiscvCoreRegister(e.into()))?;
        state.mode = u64::from_le_bytes(bytes);

        Ok(state.into())
    }

    #[cfg(target_arch = "x86_64")]
    ///
    /// Sets the vCPU general purpose registers using the `KVM_SET_REGS` ioctl.
    ///
    fn set_regs(&self, regs: &StandardRegisters) -> cpu::Result<()> {
        let regs = (*regs).into();
        self.fd
            .lock()
            .unwrap()
            .set_regs(&regs)
            .map_err(|e| cpu::HypervisorCpuError::SetStandardRegs(e.into()))
    }

    ///
    /// Sets the vCPU general purpose registers.
    /// The `KVM_SET_REGS` ioctl is not available on AArch64, `KVM_SET_ONE_REG`
    /// is used to set registers one by one.
    ///
    #[cfg(target_arch = "aarch64")]
    fn set_regs(&self, state: &StandardRegisters) -> cpu::Result<()> {
        // The function follows the exact identical order from `state`. Look there
        // for some additional info on registers.
        let kvm_regs_state: kvm_regs = (*state).into();
        let mut off = offset_of!(user_pt_regs, regs);
        for i in 0..31 {
            self.fd
                .lock()
                .unwrap()
                .set_one_reg(
                    arm64_core_reg_id!(KVM_REG_SIZE_U64, off),
                    &kvm_regs_state.regs.regs[i].to_le_bytes(),
                )
                .map_err(|e| cpu::HypervisorCpuError::SetAarchCoreRegister(e.into()))?;
            off += std::mem::size_of::<u64>();
        }

        let off = offset_of!(user_pt_regs, sp);
        self.fd
            .lock()
            .unwrap()
            .set_one_reg(
                arm64_core_reg_id!(KVM_REG_SIZE_U64, off),
                &kvm_regs_state.regs.sp.to_le_bytes(),
            )
            .map_err(|e| cpu::HypervisorCpuError::SetAarchCoreRegister(e.into()))?;

        let off = offset_of!(user_pt_regs, pc);
        self.fd
            .lock()
            .unwrap()
            .set_one_reg(
                arm64_core_reg_id!(KVM_REG_SIZE_U64, off),
                &kvm_regs_state.regs.pc.to_le_bytes(),
            )
            .map_err(|e| cpu::HypervisorCpuError::SetAarchCoreRegister(e.into()))?;

        let off = offset_of!(user_pt_regs, pstate);
        self.fd
            .lock()
            .unwrap()
            .set_one_reg(
                arm64_core_reg_id!(KVM_REG_SIZE_U64, off),
                &kvm_regs_state.regs.pstate.to_le_bytes(),
            )
            .map_err(|e| cpu::HypervisorCpuError::SetAarchCoreRegister(e.into()))?;

        let off = offset_of!(kvm_regs, sp_el1);
        self.fd
            .lock()
            .unwrap()
            .set_one_reg(
                arm64_core_reg_id!(KVM_REG_SIZE_U64, off),
                &kvm_regs_state.sp_el1.to_le_bytes(),
            )
            .map_err(|e| cpu::HypervisorCpuError::SetAarchCoreRegister(e.into()))?;

        let off = offset_of!(kvm_regs, elr_el1);
        self.fd
            .lock()
            .unwrap()
            .set_one_reg(
                arm64_core_reg_id!(KVM_REG_SIZE_U64, off),
                &kvm_regs_state.elr_el1.to_le_bytes(),
            )
            .map_err(|e| cpu::HypervisorCpuError::SetAarchCoreRegister(e.into()))?;

        let mut off = offset_of!(kvm_regs, spsr);
        for i in 0..KVM_NR_SPSR as usize {
            self.fd
                .lock()
                .unwrap()
                .set_one_reg(
                    arm64_core_reg_id!(KVM_REG_SIZE_U64, off),
                    &kvm_regs_state.spsr[i].to_le_bytes(),
                )
                .map_err(|e| cpu::HypervisorCpuError::SetAarchCoreRegister(e.into()))?;
            off += std::mem::size_of::<u64>();
        }

        let mut off = offset_of!(kvm_regs, fp_regs) + offset_of!(user_fpsimd_state, vregs);
        for i in 0..32 {
            self.fd
                .lock()
                .unwrap()
                .set_one_reg(
                    arm64_core_reg_id!(KVM_REG_SIZE_U128, off),
                    &kvm_regs_state.fp_regs.vregs[i].to_le_bytes(),
                )
                .map_err(|e| cpu::HypervisorCpuError::SetAarchCoreRegister(e.into()))?;
            off += mem::size_of::<u128>();
        }

        let off = offset_of!(kvm_regs, fp_regs) + offset_of!(user_fpsimd_state, fpsr);
        self.fd
            .lock()
            .unwrap()
            .set_one_reg(
                arm64_core_reg_id!(KVM_REG_SIZE_U32, off),
                &kvm_regs_state.fp_regs.fpsr.to_le_bytes(),
            )
            .map_err(|e| cpu::HypervisorCpuError::SetAarchCoreRegister(e.into()))?;

        let off = offset_of!(kvm_regs, fp_regs) + offset_of!(user_fpsimd_state, fpcr);
        self.fd
            .lock()
            .unwrap()
            .set_one_reg(
                arm64_core_reg_id!(KVM_REG_SIZE_U32, off),
                &kvm_regs_state.fp_regs.fpcr.to_le_bytes(),
            )
            .map_err(|e| cpu::HypervisorCpuError::SetAarchCoreRegister(e.into()))?;
        Ok(())
    }

    #[cfg(target_arch = "riscv64")]
    ///
    /// Sets the RISC-V vCPU core registers.
    /// The `KVM_SET_REGS` ioctl is not available on RISC-V 64-bit,
    /// `KVM_SET_ONE_REG` is used to set registers one by one.
    ///
    fn set_regs(&self, state: &StandardRegisters) -> cpu::Result<()> {
        // The function follows the exact identical order from `state`. Look there
        // for some additional info on registers.
        let kvm_regs_state: kvm_riscv_core = (*state).into();

        let off = offset_of!(kvm_riscv_core, regs, user_regs_struct, pc);
        self.fd
            .lock()
            .unwrap()
            .set_one_reg(
                riscv64_reg_id!(KVM_REG_RISCV_CORE, off),
                &kvm_regs_state.regs.pc.to_le_bytes(),
            )
            .map_err(|e| cpu::HypervisorCpuError::SetRiscvCoreRegister(e.into()))?;

        let off = offset_of!(kvm_riscv_core, regs, user_regs_struct, ra);
        self.fd
            .lock()
            .unwrap()
            .set_one_reg(
                riscv64_reg_id!(KVM_REG_RISCV_CORE, off),
                &kvm_regs_state.regs.ra.to_le_bytes(),
            )
            .map_err(|e| cpu::HypervisorCpuError::SetRiscvCoreRegister(e.into()))?;

        let off = offset_of!(kvm_riscv_core, regs, user_regs_struct, sp);
        self.fd
            .lock()
            .unwrap()
            .set_one_reg(
                riscv64_reg_id!(KVM_REG_RISCV_CORE, off),
                &kvm_regs_state.regs.sp.to_le_bytes(),
            )
            .map_err(|e| cpu::HypervisorCpuError::SetRiscvCoreRegister(e.into()))?;

        let off = offset_of!(kvm_riscv_core, regs, user_regs_struct, gp);
        self.fd
            .lock()
            .unwrap()
            .set_one_reg(
                riscv64_reg_id!(KVM_REG_RISCV_CORE, off),
                &kvm_regs_state.regs.gp.to_le_bytes(),
            )
            .map_err(|e| cpu::HypervisorCpuError::SetRiscvCoreRegister(e.into()))?;

        let off = offset_of!(kvm_riscv_core, regs, user_regs_struct, tp);
        self.fd
            .lock()
            .unwrap()
            .set_one_reg(
                riscv64_reg_id!(KVM_REG_RISCV_CORE, off),
                &kvm_regs_state.regs.tp.to_le_bytes(),
            )
            .map_err(|e| cpu::HypervisorCpuError::SetRiscvCoreRegister(e.into()))?;

        let off = offset_of!(kvm_riscv_core, regs, user_regs_struct, t0);
        self.fd
            .lock()
            .unwrap()
            .set_one_reg(
                riscv64_reg_id!(KVM_REG_RISCV_CORE, off),
                &kvm_regs_state.regs.t0.to_le_bytes(),
            )
            .map_err(|e| cpu::HypervisorCpuError::SetRiscvCoreRegister(e.into()))?;

        let off = offset_of!(kvm_riscv_core, regs, user_regs_struct, t1);
        self.fd
            .lock()
            .unwrap()
            .set_one_reg(
                riscv64_reg_id!(KVM_REG_RISCV_CORE, off),
                &kvm_regs_state.regs.t1.to_le_bytes(),
            )
            .map_err(|e| cpu::HypervisorCpuError::SetRiscvCoreRegister(e.into()))?;

        let off = offset_of!(kvm_riscv_core, regs, user_regs_struct, t2);
        self.fd
            .lock()
            .unwrap()
            .set_one_reg(
                riscv64_reg_id!(KVM_REG_RISCV_CORE, off),
                &kvm_regs_state.regs.t2.to_le_bytes(),
            )
            .map_err(|e| cpu::HypervisorCpuError::SetRiscvCoreRegister(e.into()))?;

        let off = offset_of!(kvm_riscv_core, regs, user_regs_struct, s0);
        self.fd
            .lock()
            .unwrap()
            .set_one_reg(
                riscv64_reg_id!(KVM_REG_RISCV_CORE, off),
                &kvm_regs_state.regs.s0.to_le_bytes(),
            )
            .map_err(|e| cpu::HypervisorCpuError::SetRiscvCoreRegister(e.into()))?;

        let off = offset_of!(kvm_riscv_core, regs, user_regs_struct, s1);
        self.fd
            .lock()
            .unwrap()
            .set_one_reg(
                riscv64_reg_id!(KVM_REG_RISCV_CORE, off),
                &kvm_regs_state.regs.s1.to_le_bytes(),
            )
            .map_err(|e| cpu::HypervisorCpuError::SetRiscvCoreRegister(e.into()))?;

        let off = offset_of!(kvm_riscv_core, regs, user_regs_struct, a0);
        self.fd
            .lock()
            .unwrap()
            .set_one_reg(
                riscv64_reg_id!(KVM_REG_RISCV_CORE, off),
                &kvm_regs_state.regs.a0.to_le_bytes(),
            )
            .map_err(|e| cpu::HypervisorCpuError::SetRiscvCoreRegister(e.into()))?;

        let off = offset_of!(kvm_riscv_core, regs, user_regs_struct, a1);
        self.fd
            .lock()
            .unwrap()
            .set_one_reg(
                riscv64_reg_id!(KVM_REG_RISCV_CORE, off),
                &kvm_regs_state.regs.a1.to_le_bytes(),
            )
            .map_err(|e| cpu::HypervisorCpuError::SetRiscvCoreRegister(e.into()))?;

        let off = offset_of!(kvm_riscv_core, regs, user_regs_struct, a2);
        self.fd
            .lock()
            .unwrap()
            .set_one_reg(
                riscv64_reg_id!(KVM_REG_RISCV_CORE, off),
                &kvm_regs_state.regs.a2.to_le_bytes(),
            )
            .map_err(|e| cpu::HypervisorCpuError::SetRiscvCoreRegister(e.into()))?;

        let off = offset_of!(kvm_riscv_core, regs, user_regs_struct, a3);
        self.fd
            .lock()
            .unwrap()
            .set_one_reg(
                riscv64_reg_id!(KVM_REG_RISCV_CORE, off),
                &kvm_regs_state.regs.a3.to_le_bytes(),
            )
            .map_err(|e| cpu::HypervisorCpuError::SetRiscvCoreRegister(e.into()))?;

        let off = offset_of!(kvm_riscv_core, regs, user_regs_struct, a4);
        self.fd
            .lock()
            .unwrap()
            .set_one_reg(
                riscv64_reg_id!(KVM_REG_RISCV_CORE, off),
                &kvm_regs_state.regs.a4.to_le_bytes(),
            )
            .map_err(|e| cpu::HypervisorCpuError::SetRiscvCoreRegister(e.into()))?;

        let off = offset_of!(kvm_riscv_core, regs, user_regs_struct, a5);
        self.fd
            .lock()
            .unwrap()
            .set_one_reg(
                riscv64_reg_id!(KVM_REG_RISCV_CORE, off),
                &kvm_regs_state.regs.a5.to_le_bytes(),
            )
            .map_err(|e| cpu::HypervisorCpuError::SetRiscvCoreRegister(e.into()))?;

        let off = offset_of!(kvm_riscv_core, regs, user_regs_struct, a6);
        self.fd
            .lock()
            .unwrap()
            .set_one_reg(
                riscv64_reg_id!(KVM_REG_RISCV_CORE, off),
                &kvm_regs_state.regs.a6.to_le_bytes(),
            )
            .map_err(|e| cpu::HypervisorCpuError::SetRiscvCoreRegister(e.into()))?;

        let off = offset_of!(kvm_riscv_core, regs, user_regs_struct, a7);
        self.fd
            .lock()
            .unwrap()
            .set_one_reg(
                riscv64_reg_id!(KVM_REG_RISCV_CORE, off),
                &kvm_regs_state.regs.a7.to_le_bytes(),
            )
            .map_err(|e| cpu::HypervisorCpuError::SetRiscvCoreRegister(e.into()))?;

        let off = offset_of!(kvm_riscv_core, regs, user_regs_struct, s2);
        self.fd
            .lock()
            .unwrap()
            .set_one_reg(
                riscv64_reg_id!(KVM_REG_RISCV_CORE, off),
                &kvm_regs_state.regs.s2.to_le_bytes(),
            )
            .map_err(|e| cpu::HypervisorCpuError::SetRiscvCoreRegister(e.into()))?;

        let off = offset_of!(kvm_riscv_core, regs, user_regs_struct, s3);
        self.fd
            .lock()
            .unwrap()
            .set_one_reg(
                riscv64_reg_id!(KVM_REG_RISCV_CORE, off),
                &kvm_regs_state.regs.s3.to_le_bytes(),
            )
            .map_err(|e| cpu::HypervisorCpuError::SetRiscvCoreRegister(e.into()))?;

        let off = offset_of!(kvm_riscv_core, regs, user_regs_struct, s4);
        self.fd
            .lock()
            .unwrap()
            .set_one_reg(
                riscv64_reg_id!(KVM_REG_RISCV_CORE, off),
                &kvm_regs_state.regs.s4.to_le_bytes(),
            )
            .map_err(|e| cpu::HypervisorCpuError::SetRiscvCoreRegister(e.into()))?;

        let off = offset_of!(kvm_riscv_core, regs, user_regs_struct, s5);
        self.fd
            .lock()
            .unwrap()
            .set_one_reg(
                riscv64_reg_id!(KVM_REG_RISCV_CORE, off),
                &kvm_regs_state.regs.s5.to_le_bytes(),
            )
            .map_err(|e| cpu::HypervisorCpuError::SetRiscvCoreRegister(e.into()))?;

        let off = offset_of!(kvm_riscv_core, regs, user_regs_struct, s6);
        self.fd
            .lock()
            .unwrap()
            .set_one_reg(
                riscv64_reg_id!(KVM_REG_RISCV_CORE, off),
                &kvm_regs_state.regs.s6.to_le_bytes(),
            )
            .map_err(|e| cpu::HypervisorCpuError::SetRiscvCoreRegister(e.into()))?;

        let off = offset_of!(kvm_riscv_core, regs, user_regs_struct, s7);
        self.fd
            .lock()
            .unwrap()
            .set_one_reg(
                riscv64_reg_id!(KVM_REG_RISCV_CORE, off),
                &kvm_regs_state.regs.s7.to_le_bytes(),
            )
            .map_err(|e| cpu::HypervisorCpuError::SetRiscvCoreRegister(e.into()))?;

        let off = offset_of!(kvm_riscv_core, regs, user_regs_struct, s8);
        self.fd
            .lock()
            .unwrap()
            .set_one_reg(
                riscv64_reg_id!(KVM_REG_RISCV_CORE, off),
                &kvm_regs_state.regs.s8.to_le_bytes(),
            )
            .map_err(|e| cpu::HypervisorCpuError::SetRiscvCoreRegister(e.into()))?;

        let off = offset_of!(kvm_riscv_core, regs, user_regs_struct, s9);
        self.fd
            .lock()
            .unwrap()
            .set_one_reg(
                riscv64_reg_id!(KVM_REG_RISCV_CORE, off),
                &kvm_regs_state.regs.s9.to_le_bytes(),
            )
            .map_err(|e| cpu::HypervisorCpuError::SetRiscvCoreRegister(e.into()))?;

        let off = offset_of!(kvm_riscv_core, regs, user_regs_struct, s10);
        self.fd
            .lock()
            .unwrap()
            .set_one_reg(
                riscv64_reg_id!(KVM_REG_RISCV_CORE, off),
                &kvm_regs_state.regs.s10.to_le_bytes(),
            )
            .map_err(|e| cpu::HypervisorCpuError::SetRiscvCoreRegister(e.into()))?;

        let off = offset_of!(kvm_riscv_core, regs, user_regs_struct, s11);
        self.fd
            .lock()
            .unwrap()
            .set_one_reg(
                riscv64_reg_id!(KVM_REG_RISCV_CORE, off),
                &kvm_regs_state.regs.s11.to_le_bytes(),
            )
            .map_err(|e| cpu::HypervisorCpuError::SetRiscvCoreRegister(e.into()))?;

        let off = offset_of!(kvm_riscv_core, regs, user_regs_struct, t3);
        self.fd
            .lock()
            .unwrap()
            .set_one_reg(
                riscv64_reg_id!(KVM_REG_RISCV_CORE, off),
                &kvm_regs_state.regs.t3.to_le_bytes(),
            )
            .map_err(|e| cpu::HypervisorCpuError::SetRiscvCoreRegister(e.into()))?;

        let off = offset_of!(kvm_riscv_core, regs, user_regs_struct, t4);
        self.fd
            .lock()
            .unwrap()
            .set_one_reg(
                riscv64_reg_id!(KVM_REG_RISCV_CORE, off),
                &kvm_regs_state.regs.t4.to_le_bytes(),
            )
            .map_err(|e| cpu::HypervisorCpuError::SetRiscvCoreRegister(e.into()))?;

        let off = offset_of!(kvm_riscv_core, regs, user_regs_struct, t5);
        self.fd
            .lock()
            .unwrap()
            .set_one_reg(
                riscv64_reg_id!(KVM_REG_RISCV_CORE, off),
                &kvm_regs_state.regs.t5.to_le_bytes(),
            )
            .map_err(|e| cpu::HypervisorCpuError::SetRiscvCoreRegister(e.into()))?;

        let off = offset_of!(kvm_riscv_core, regs, user_regs_struct, t6);
        self.fd
            .lock()
            .unwrap()
            .set_one_reg(
                riscv64_reg_id!(KVM_REG_RISCV_CORE, off),
                &kvm_regs_state.regs.t6.to_le_bytes(),
            )
            .map_err(|e| cpu::HypervisorCpuError::SetRiscvCoreRegister(e.into()))?;

        let off = offset_of!(kvm_riscv_core, mode);
        self.fd
            .lock()
            .unwrap()
            .set_one_reg(
                riscv64_reg_id!(KVM_REG_RISCV_CORE, off),
                &kvm_regs_state.mode.to_le_bytes(),
            )
            .map_err(|e| cpu::HypervisorCpuError::SetRiscvCoreRegister(e.into()))?;

        Ok(())
    }

    #[cfg(target_arch = "x86_64")]
    ///
    /// Returns the vCPU special registers.
    ///
    fn get_sregs(&self) -> cpu::Result<SpecialRegisters> {
        Ok(self
            .fd
            .lock()
            .unwrap()
            .get_sregs()
            .map_err(|e| cpu::HypervisorCpuError::GetSpecialRegs(e.into()))?
            .into())
    }

    #[cfg(target_arch = "x86_64")]
    ///
    /// Sets the vCPU special registers using the `KVM_SET_SREGS` ioctl.
    ///
    fn set_sregs(&self, sregs: &SpecialRegisters) -> cpu::Result<()> {
        let sregs = (*sregs).into();
        self.fd
            .lock()
            .unwrap()
            .set_sregs(&sregs)
            .map_err(|e| cpu::HypervisorCpuError::SetSpecialRegs(e.into()))
    }

    #[cfg(target_arch = "x86_64")]
    ///
    /// Returns the floating point state (FPU) from the vCPU.
    ///
    fn get_fpu(&self) -> cpu::Result<FpuState> {
        Ok(self
            .fd
            .lock()
            .unwrap()
            .get_fpu()
            .map_err(|e| cpu::HypervisorCpuError::GetFloatingPointRegs(e.into()))?
            .into())
    }

    #[cfg(target_arch = "x86_64")]
    ///
    /// Set the floating point state (FPU) of a vCPU using the `KVM_SET_FPU` ioctl.
    ///
    fn set_fpu(&self, fpu: &FpuState) -> cpu::Result<()> {
        let fpu: kvm_bindings::kvm_fpu = (*fpu).clone().into();
        self.fd
            .lock()
            .unwrap()
            .set_fpu(&fpu)
            .map_err(|e| cpu::HypervisorCpuError::SetFloatingPointRegs(e.into()))
    }

    #[cfg(target_arch = "x86_64")]
    ///
    /// X86 specific call to setup the CPUID registers.
    ///
    fn set_cpuid2(&self, cpuid: &[CpuIdEntry]) -> cpu::Result<()> {
        let cpuid: Vec<kvm_bindings::kvm_cpuid_entry2> =
            cpuid.iter().map(|e| (*e).into()).collect();
        let kvm_cpuid = <CpuId>::from_entries(&cpuid)
            .map_err(|_| cpu::HypervisorCpuError::SetCpuid(anyhow!("failed to create CpuId")))?;

        self.fd
            .lock()
            .unwrap()
            .set_cpuid2(&kvm_cpuid)
            .map_err(|e| cpu::HypervisorCpuError::SetCpuid(e.into()))
    }

    #[cfg(target_arch = "x86_64")]
    ///
    /// X86 specific call to enable HyperV SynIC
    ///
    fn enable_hyperv_synic(&self) -> cpu::Result<()> {
        // Update the information about Hyper-V SynIC being enabled and
        // emulated as it will influence later which MSRs should be saved.
        self.hyperv_synic.store(true, Ordering::Release);

        let cap = kvm_enable_cap {
            cap: KVM_CAP_HYPERV_SYNIC,
            ..Default::default()
        };
        self.fd
            .lock()
            .unwrap()
            .enable_cap(&cap)
            .map_err(|e| cpu::HypervisorCpuError::EnableHyperVSyncIc(e.into()))
    }

    ///
    /// X86 specific call to retrieve the CPUID registers.
    ///
    #[cfg(target_arch = "x86_64")]
    fn get_cpuid2(&self, num_entries: usize) -> cpu::Result<Vec<CpuIdEntry>> {
        let kvm_cpuid = self
            .fd
            .lock()
            .unwrap()
            .get_cpuid2(num_entries)
            .map_err(|e| cpu::HypervisorCpuError::GetCpuid(e.into()))?;

        let v = kvm_cpuid.as_slice().iter().map(|e| (*e).into()).collect();

        Ok(v)
    }

    #[cfg(target_arch = "x86_64")]
    ///
    /// Returns the state of the LAPIC (Local Advanced Programmable Interrupt Controller).
    ///
    fn get_lapic(&self) -> cpu::Result<LapicState> {
        Ok(self
            .fd
            .lock()
            .unwrap()
            .get_lapic()
            .map_err(|e| cpu::HypervisorCpuError::GetlapicState(e.into()))?
            .into())
    }

    #[cfg(target_arch = "x86_64")]
    ///
    /// Sets the state of the LAPIC (Local Advanced Programmable Interrupt Controller).
    ///
    fn set_lapic(&self, klapic: &LapicState) -> cpu::Result<()> {
        let klapic: kvm_bindings::kvm_lapic_state = (*klapic).clone().into();
        self.fd
            .lock()
            .unwrap()
            .set_lapic(&klapic)
            .map_err(|e| cpu::HypervisorCpuError::SetLapicState(e.into()))
    }

    #[cfg(target_arch = "x86_64")]
    ///
    /// Returns the model-specific registers (MSR) for this vCPU.
    ///
    fn get_msrs(&self, msrs: &mut Vec<MsrEntry>) -> cpu::Result<usize> {
        let kvm_msrs: Vec<kvm_msr_entry> = msrs.iter().map(|e| (*e).into()).collect();
        let mut kvm_msrs = MsrEntries::from_entries(&kvm_msrs).unwrap();
        let succ = self
            .fd
            .lock()
            .unwrap()
            .get_msrs(&mut kvm_msrs)
            .map_err(|e| cpu::HypervisorCpuError::GetMsrEntries(e.into()))?;

        msrs[..succ].copy_from_slice(
            &kvm_msrs.as_slice()[..succ]
                .iter()
                .map(|e| (*e).into())
                .collect::<Vec<MsrEntry>>(),
        );

        Ok(succ)
    }

    #[cfg(target_arch = "x86_64")]
    ///
    /// Setup the model-specific registers (MSR) for this vCPU.
    /// Returns the number of MSR entries actually written.
    ///
    fn set_msrs(&self, msrs: &[MsrEntry]) -> cpu::Result<usize> {
        let kvm_msrs: Vec<kvm_msr_entry> = msrs.iter().map(|e| (*e).into()).collect();
        let kvm_msrs = MsrEntries::from_entries(&kvm_msrs).unwrap();
        self.fd
            .lock()
            .unwrap()
            .set_msrs(&kvm_msrs)
            .map_err(|e| cpu::HypervisorCpuError::SetMsrEntries(e.into()))
    }

    ///
    /// Returns the vcpu's current "multiprocessing state".
    ///
    fn get_mp_state(&self) -> cpu::Result<MpState> {
        Ok(self
            .fd
            .lock()
            .unwrap()
            .get_mp_state()
            .map_err(|e| cpu::HypervisorCpuError::GetMpState(e.into()))?
            .into())
    }

    ///
    /// Sets the vcpu's current "multiprocessing state".
    ///
    fn set_mp_state(&self, mp_state: MpState) -> cpu::Result<()> {
        self.fd
            .lock()
            .unwrap()
            .set_mp_state(mp_state.into())
            .map_err(|e| cpu::HypervisorCpuError::SetMpState(e.into()))
    }

    #[cfg(target_arch = "x86_64")]
    ///
    /// Translates guest virtual address to guest physical address using the `KVM_TRANSLATE` ioctl.
    ///
    fn translate_gva(&self, gva: u64, _flags: u64) -> cpu::Result<(u64, u32)> {
        let tr = self
            .fd
            .lock()
            .unwrap()
            .translate_gva(gva)
            .map_err(|e| cpu::HypervisorCpuError::TranslateVirtualAddress(e.into()))?;
        // tr.valid is set if the GVA is mapped to valid GPA.
        match tr.valid {
            0 => Err(cpu::HypervisorCpuError::TranslateVirtualAddress(anyhow!(
                "Invalid GVA: {:#x}",
                gva
            ))),
            _ => Ok((tr.physical_address, 0)),
        }
    }

    ///
    /// Triggers the running of the current virtual CPU returning an exit reason.
    ///
    fn run(&self) -> std::result::Result<cpu::VmExit, cpu::HypervisorCpuError> {
        match self.fd.lock().unwrap().run() {
            Ok(run) => match run {
                #[cfg(target_arch = "x86_64")]
                VcpuExit::IoIn(addr, data) => {
                    if let Some(vm_ops) = &self.vm_ops {
                        return vm_ops
                            .pio_read(addr.into(), data)
                            .map(|_| cpu::VmExit::Ignore)
                            .map_err(|e| cpu::HypervisorCpuError::RunVcpu(e.into()));
                    }

                    Ok(cpu::VmExit::Ignore)
                }
                #[cfg(target_arch = "x86_64")]
                VcpuExit::IoOut(addr, data) => {
                    if let Some(vm_ops) = &self.vm_ops {
                        return vm_ops
                            .pio_write(addr.into(), data)
                            .map(|_| cpu::VmExit::Ignore)
                            .map_err(|e| cpu::HypervisorCpuError::RunVcpu(e.into()));
                    }

                    Ok(cpu::VmExit::Ignore)
                }
                #[cfg(target_arch = "x86_64")]
                VcpuExit::IoapicEoi(vector) => Ok(cpu::VmExit::IoapicEoi(vector)),
                #[cfg(target_arch = "x86_64")]
                VcpuExit::Shutdown | VcpuExit::Hlt => Ok(cpu::VmExit::Reset),

                #[cfg(target_arch = "aarch64")]
                VcpuExit::SystemEvent(event_type, flags) => {
                    use kvm_bindings::{KVM_SYSTEM_EVENT_RESET, KVM_SYSTEM_EVENT_SHUTDOWN};
                    // On Aarch64, when the VM is shutdown, run() returns
                    // VcpuExit::SystemEvent with reason KVM_SYSTEM_EVENT_SHUTDOWN
                    if event_type == KVM_SYSTEM_EVENT_RESET {
                        Ok(cpu::VmExit::Reset)
                    } else if event_type == KVM_SYSTEM_EVENT_SHUTDOWN {
                        Ok(cpu::VmExit::Shutdown)
                    } else {
                        Err(cpu::HypervisorCpuError::RunVcpu(anyhow!(
                            "Unexpected system event with type 0x{:x}, flags 0x{:x?}",
                            event_type,
                            flags
                        )))
                    }
                }

                VcpuExit::MmioRead(addr, data) => {
                    if let Some(vm_ops) = &self.vm_ops {
                        return vm_ops
                            .mmio_read(addr, data)
                            .map(|_| cpu::VmExit::Ignore)
                            .map_err(|e| cpu::HypervisorCpuError::RunVcpu(e.into()));
                    }

                    Ok(cpu::VmExit::Ignore)
                }
                VcpuExit::MmioWrite(addr, data) => {
                    if let Some(vm_ops) = &self.vm_ops {
                        return vm_ops
                            .mmio_write(addr, data)
                            .map(|_| cpu::VmExit::Ignore)
                            .map_err(|e| cpu::HypervisorCpuError::RunVcpu(e.into()));
                    }

                    Ok(cpu::VmExit::Ignore)
                }
                VcpuExit::Hyperv => Ok(cpu::VmExit::Hyperv),
                #[cfg(feature = "tdx")]
                VcpuExit::Unsupported(KVM_EXIT_TDX) => Ok(cpu::VmExit::Tdx),
                VcpuExit::Debug(_) => Ok(cpu::VmExit::Debug),
                #[cfg(feature = "sev_snp")]
                VcpuExit::Hypercall(hypercall) => {
                    // https://tinyurl.com/kvm-hypercall-map-gpa
                    info!("VcpuExit::Hypercall");
                    const KVM_HC_MAP_GPA_RANGE: u64 = 12;
                    // 4th bit of attributes argument is encrypted page bit
                    match hypercall.nr {
                        KVM_HC_MAP_GPA_RANGE => {
                            info!("Handling KVM_HC_MAP_GPA_RANGE hyper call");
                            // guest physical address of start page
                            let address = hypercall.args[0];
                            // num pages to map from start address
                            let num_pages = hypercall.args[1];
                            // bits[0-3]  = page size encoding
                            // bits [4]   = 1 if private, 0 if shared
                            // bits[5-63] = zero
                            let attributes = hypercall.args[2];
                            // TODO: b/394610854 - Add 2mb page support
                            let size = num_pages * PAGE_SIZE_4K;
                            let private_encoding_bitmask = 0b10000;
                            info!("hypercall attributes: {:#b}", attributes);
                            let set_private_attr = if attributes & private_encoding_bitmask > 0 {
                                KVM_MEMORY_ATTRIBUTE_PRIVATE as u64
                            } else {
                                // the only attribute available is private, o/w 0
                                // https://docs.kernel.org/virt/kvm/api.html#kvm-set-memory-attributes
                                0u64
                            };
                            let mem_attributes = kvm_bindings::kvm_memory_attributes {
                                address,
                                size,
                                attributes: set_private_attr as u64,
                                ..Default::default()
                            };
                            self.vm_fd
                                .set_memory_attributes(mem_attributes)
                                .map(|_| cpu::VmExit::Ignore)
                                .map_err(|e| cpu::HypervisorCpuError::RunVcpu(e.into()))
                        }
                        _ => Ok(cpu::VmExit::Ignore),
                    }
                }

                r => Err(cpu::HypervisorCpuError::RunVcpu(anyhow!(
                    "Unexpected exit reason on vcpu run: {:?}",
                    r
                ))),
            },

            Err(ref e) => match e.errno() {
                libc::EAGAIN | libc::EINTR => Ok(cpu::VmExit::Ignore),
                _ => Err(cpu::HypervisorCpuError::RunVcpu(anyhow!(
                    "VCPU error {:?}",
                    e
                ))),
            },
        }
    }

    #[cfg(target_arch = "x86_64")]
    ///
    /// Let the guest know that it has been paused, which prevents from
    /// potential soft lockups when being resumed.
    ///
    fn notify_guest_clock_paused(&self) -> cpu::Result<()> {
        if let Err(e) = self.fd.lock().unwrap().kvmclock_ctrl() {
            // Linux kernel returns -EINVAL if the PV clock isn't yet initialised
            // which could be because we're still in firmware or the guest doesn't
            // use KVM clock.
            if e.errno() != libc::EINVAL {
                return Err(cpu::HypervisorCpuError::NotifyGuestClockPaused(e.into()));
            }
        }

        Ok(())
    }

    #[cfg(not(target_arch = "riscv64"))]
    ///
    /// Sets debug registers to set hardware breakpoints and/or enable single step.
    ///
    fn set_guest_debug(
        &self,
        addrs: &[vm_memory::GuestAddress],
        singlestep: bool,
    ) -> cpu::Result<()> {
        let mut dbg = kvm_guest_debug {
            #[cfg(target_arch = "x86_64")]
            control: KVM_GUESTDBG_ENABLE | KVM_GUESTDBG_USE_HW_BP,
            #[cfg(target_arch = "aarch64")]
            control: KVM_GUESTDBG_ENABLE | KVM_GUESTDBG_USE_HW,
            ..Default::default()
        };
        if singlestep {
            dbg.control |= KVM_GUESTDBG_SINGLESTEP;
        }

        // Set the debug registers.
        // Here we assume that the number of addresses do not exceed what
        // `Hypervisor::get_guest_debug_hw_bps()` specifies.
        #[cfg(target_arch = "x86_64")]
        {
            // Set bits 9 and 10.
            // bit 9: GE (global exact breakpoint enable) flag.
            // bit 10: always 1.
            dbg.arch.debugreg[7] = 0x0600;

            for (i, addr) in addrs.iter().enumerate() {
                dbg.arch.debugreg[i] = addr.0;
                // Set global breakpoint enable flag
                dbg.arch.debugreg[7] |= 2 << (i * 2);
            }
        }
        #[cfg(target_arch = "aarch64")]
        {
            for (i, addr) in addrs.iter().enumerate() {
                // DBGBCR_EL1 (Debug Breakpoint Control Registers, D13.3.2):
                // bit 0: 1 (Enabled)
                // bit 1~2: 0b11 (PMC = EL1/EL0)
                // bit 5~8: 0b1111 (BAS = AArch64)
                // others: 0
                dbg.arch.dbg_bcr[i] = 0b1u64 | 0b110u64 | 0b1_1110_0000u64;
                // DBGBVR_EL1 (Debug Breakpoint Value Registers, D13.3.3):
                // bit 2~52: VA[2:52]
                dbg.arch.dbg_bvr[i] = (!0u64 >> 11) & addr.0;
            }
        }
        self.fd
            .lock()
            .unwrap()
            .set_guest_debug(&dbg)
            .map_err(|e| cpu::HypervisorCpuError::SetDebugRegs(e.into()))
    }

    #[cfg(target_arch = "aarch64")]
    fn vcpu_init(&self, kvi: &VcpuInit) -> cpu::Result<()> {
        self.fd
            .lock()
            .unwrap()
            .vcpu_init(kvi)
            .map_err(|e| cpu::HypervisorCpuError::VcpuInit(e.into()))
    }

    #[cfg(target_arch = "aarch64")]
    fn vcpu_finalize(&self, feature: i32) -> cpu::Result<()> {
        self.fd
            .lock()
            .unwrap()
            .vcpu_finalize(&feature)
            .map_err(|e| cpu::HypervisorCpuError::VcpuFinalize(e.into()))
    }

    #[cfg(any(target_arch = "aarch64", target_arch = "riscv64"))]
    ///
    /// Gets a list of the guest registers that are supported for the
    /// KVM_GET_ONE_REG/KVM_SET_ONE_REG calls.
    ///
    fn get_reg_list(&self, reg_list: &mut RegList) -> cpu::Result<()> {
        self.fd
            .lock()
            .unwrap()
            .get_reg_list(reg_list)
            .map_err(|e| cpu::HypervisorCpuError::GetRegList(e.into()))
    }

    ///
    /// Gets the value of a system register
    ///
    #[cfg(target_arch = "aarch64")]
    fn get_sys_reg(&self, sys_reg: u32) -> cpu::Result<u64> {
        //
        // Arm Architecture Reference Manual defines the encoding of
        // AArch64 system registers, see
        // https://developer.arm.com/documentation/ddi0487 (chapter D12).
        // While KVM defines another ID for each AArch64 system register,
        // which is used in calling `KVM_G/SET_ONE_REG` to access a system
        // register of a guest.
        // A mapping exists between the Arm standard encoding and the KVM ID.
        // This function takes the standard u32 ID as input parameter, converts
        // it to the corresponding KVM ID, and call `KVM_GET_ONE_REG` API to
        // get the value of the system parameter.
        //
        let id: u64 = KVM_REG_ARM64
            | KVM_REG_SIZE_U64
            | KVM_REG_ARM64_SYSREG as u64
            | ((((sys_reg) >> 5)
                & (KVM_REG_ARM64_SYSREG_OP0_MASK
                    | KVM_REG_ARM64_SYSREG_OP1_MASK
                    | KVM_REG_ARM64_SYSREG_CRN_MASK
                    | KVM_REG_ARM64_SYSREG_CRM_MASK
                    | KVM_REG_ARM64_SYSREG_OP2_MASK)) as u64);
        let mut bytes = [0_u8; 8];
        self.fd
            .lock()
            .unwrap()
            .get_one_reg(id, &mut bytes)
            .map_err(|e| cpu::HypervisorCpuError::GetSysRegister(e.into()))?;
        Ok(u64::from_le_bytes(bytes))
    }

    ///
    /// Gets the value of a non-core register
    ///
    #[cfg(target_arch = "riscv64")]
    fn get_non_core_reg(&self, _non_core_reg: u32) -> cpu::Result<u64> {
        unimplemented!()
    }

    ///
    /// Configure core registers for a given CPU.
    ///
    #[cfg(target_arch = "aarch64")]
    fn setup_regs(&self, cpu_id: u8, boot_ip: u64, fdt_start: u64) -> cpu::Result<()> {
        #[allow(non_upper_case_globals)]
        // PSR (Processor State Register) bits.
        // Taken from arch/arm64/include/uapi/asm/ptrace.h.
        const PSR_MODE_EL1h: u64 = 0x0000_0005;
        const PSR_F_BIT: u64 = 0x0000_0040;
        const PSR_I_BIT: u64 = 0x0000_0080;
        const PSR_A_BIT: u64 = 0x0000_0100;
        const PSR_D_BIT: u64 = 0x0000_0200;
        // Taken from arch/arm64/kvm/inject_fault.c.
        const PSTATE_FAULT_BITS_64: u64 =
            PSR_MODE_EL1h | PSR_A_BIT | PSR_F_BIT | PSR_I_BIT | PSR_D_BIT;

        let kreg_off = offset_of!(kvm_regs, regs);

        // Get the register index of the PSTATE (Processor State) register.
        let pstate = offset_of!(user_pt_regs, pstate) + kreg_off;
        self.fd
            .lock()
            .unwrap()
            .set_one_reg(
                arm64_core_reg_id!(KVM_REG_SIZE_U64, pstate),
                &PSTATE_FAULT_BITS_64.to_le_bytes(),
            )
            .map_err(|e| cpu::HypervisorCpuError::SetAarchCoreRegister(e.into()))?;

        // Other vCPUs are powered off initially awaiting PSCI wakeup.
        if cpu_id == 0 {
            // Setting the PC (Processor Counter) to the current program address (kernel address).
            let pc = offset_of!(user_pt_regs, pc) + kreg_off;
            self.fd
                .lock()
                .unwrap()
                .set_one_reg(
                    arm64_core_reg_id!(KVM_REG_SIZE_U64, pc),
                    &boot_ip.to_le_bytes(),
                )
                .map_err(|e| cpu::HypervisorCpuError::SetAarchCoreRegister(e.into()))?;

            // Last mandatory thing to set -> the address pointing to the FDT (also called DTB).
            // "The device tree blob (dtb) must be placed on an 8-byte boundary and must
            // not exceed 2 megabytes in size." -> https://www.kernel.org/doc/Documentation/arm64/booting.txt.
            // We are choosing to place it the end of DRAM. See `get_fdt_addr`.
            let regs0 = offset_of!(user_pt_regs, regs) + kreg_off;
            self.fd
                .lock()
                .unwrap()
                .set_one_reg(
                    arm64_core_reg_id!(KVM_REG_SIZE_U64, regs0),
                    &fdt_start.to_le_bytes(),
                )
                .map_err(|e| cpu::HypervisorCpuError::SetAarchCoreRegister(e.into()))?;
        }
        Ok(())
    }

    #[cfg(target_arch = "riscv64")]
    ///
    /// Configure registers for a given RISC-V CPU.
    ///
    fn setup_regs(&self, cpu_id: u8, boot_ip: u64, fdt_start: u64) -> cpu::Result<()> {
        // Setting the A0 () to the hartid of this CPU.
        let a0 = offset_of!(kvm_riscv_core, regs, user_regs_struct, a0);
        self.fd
            .lock()
            .unwrap()
            .set_one_reg(
                riscv64_reg_id!(KVM_REG_RISCV_CORE, a0),
                &u64::from(cpu_id).to_le_bytes(),
            )
            .map_err(|e| cpu::HypervisorCpuError::SetRiscvCoreRegister(e.into()))?;

        // Setting the PC (Processor Counter) to the current program address (kernel address).
        let pc = offset_of!(kvm_riscv_core, regs, user_regs_struct, pc);
        self.fd
            .lock()
            .unwrap()
            .set_one_reg(
                riscv64_reg_id!(KVM_REG_RISCV_CORE, pc),
                &boot_ip.to_le_bytes(),
            )
            .map_err(|e| cpu::HypervisorCpuError::SetRiscvCoreRegister(e.into()))?;

        // Last mandatory thing to set -> the address pointing to the FDT (also called DTB).
        // "The device tree blob (dtb) must be placed on an 8-byte boundary and must
        // not exceed 64 kilobytes in size." -> https://www.kernel.org/doc/Documentation/arch/riscv/boot.txt.
        let a1 = offset_of!(kvm_riscv_core, regs, user_regs_struct, a1);
        self.fd
            .lock()
            .unwrap()
            .set_one_reg(
                riscv64_reg_id!(KVM_REG_RISCV_CORE, a1),
                &fdt_start.to_le_bytes(),
            )
            .map_err(|e| cpu::HypervisorCpuError::SetRiscvCoreRegister(e.into()))?;

        Ok(())
    }

    #[cfg(target_arch = "x86_64")]
    ///
    /// Get the current CPU state
    ///
    /// Ordering requirements:
    ///
    /// KVM_GET_MP_STATE calls kvm_apic_accept_events(), which might modify
    /// vCPU/LAPIC state. As such, it must be done before most everything
    /// else, otherwise we cannot restore everything and expect it to work.
    ///
    /// KVM_GET_VCPU_EVENTS/KVM_SET_VCPU_EVENTS is unsafe if other vCPUs are
    /// still running.
    ///
    /// KVM_GET_LAPIC may change state of LAPIC before returning it.
    ///
    /// GET_VCPU_EVENTS should probably be last to save. The code looks as
    /// it might as well be affected by internal state modifications of the
    /// GET ioctls.
    ///
    /// SREGS saves/restores a pending interrupt, similar to what
    /// VCPU_EVENTS also does.
    ///
    /// GET_MSRS requires a prepopulated data structure to do something
    /// meaningful. For SET_MSRS it will then contain good data.
    ///
    /// # Example
    ///
    /// ```rust
    /// # use hypervisor::kvm::KvmHypervisor;
    /// # use std::sync::Arc;
    /// let kvm = KvmHypervisor::new().unwrap();
    /// let hv = Arc::new(kvm);
    /// let vm = hv.create_vm().expect("new VM fd creation failed");
    /// vm.enable_split_irq().unwrap();
    /// let vcpu = vm.create_vcpu(0, None).unwrap();
    /// let state = vcpu.state().unwrap();
    /// ```
    fn state(&self) -> cpu::Result<CpuState> {
        let cpuid = self.get_cpuid2(kvm_bindings::KVM_MAX_CPUID_ENTRIES)?;
        let mp_state = self.get_mp_state()?.into();
        let regs = self.get_regs()?;
        let sregs = self.get_sregs()?;
        let xsave = self.get_xsave()?;
        let xcrs = self.get_xcrs()?;
        let lapic_state = self.get_lapic()?;
        let fpu = self.get_fpu()?;

        // Try to get all MSRs based on the list previously retrieved from KVM.
        // If the number of MSRs obtained from GET_MSRS is different from the
        // expected amount, we fallback onto a slower method by getting MSRs
        // by chunks. This is the only way to make sure we try to get as many
        // MSRs as possible, even if some MSRs are not supported.
        let mut msr_entries = self.msrs.clone();

        // Save extra MSRs if the Hyper-V synthetic interrupt controller is
        // emulated.
        if self.hyperv_synic.load(Ordering::Acquire) {
            let hyperv_synic_msrs = vec![
                0x40000020, 0x40000021, 0x40000080, 0x40000081, 0x40000082, 0x40000083, 0x40000084,
                0x40000090, 0x40000091, 0x40000092, 0x40000093, 0x40000094, 0x40000095, 0x40000096,
                0x40000097, 0x40000098, 0x40000099, 0x4000009a, 0x4000009b, 0x4000009c, 0x4000009d,
                0x4000009e, 0x4000009f, 0x400000b0, 0x400000b1, 0x400000b2, 0x400000b3, 0x400000b4,
                0x400000b5, 0x400000b6, 0x400000b7,
            ];
            for index in hyperv_synic_msrs {
                let msr = kvm_msr_entry {
                    index,
                    ..Default::default()
                };
                msr_entries.push(msr.into());
            }
        }

        let expected_num_msrs = msr_entries.len();
        let num_msrs = self.get_msrs(&mut msr_entries)?;
        let msrs = if num_msrs != expected_num_msrs {
            let mut faulty_msr_index = num_msrs;
            let mut msr_entries_tmp = msr_entries[..faulty_msr_index].to_vec();

            loop {
                warn!(
                    "Detected faulty MSR 0x{:x} while getting MSRs",
                    msr_entries[faulty_msr_index].index
                );

                // Skip the first bad MSR
                let start_pos = faulty_msr_index + 1;

                let mut sub_msr_entries = msr_entries[start_pos..].to_vec();
                let num_msrs = self.get_msrs(&mut sub_msr_entries)?;

                msr_entries_tmp.extend(&sub_msr_entries[..num_msrs]);

                if num_msrs == sub_msr_entries.len() {
                    break;
                }

                faulty_msr_index = start_pos + num_msrs;
            }

            msr_entries_tmp
        } else {
            msr_entries
        };

        let vcpu_events = self.get_vcpu_events()?;
        let tsc_khz = self.tsc_khz()?;

        Ok(VcpuKvmState {
            cpuid,
            msrs,
            vcpu_events,
            regs: regs.into(),
            sregs: sregs.into(),
            fpu,
            lapic_state,
            xsave,
            xcrs,
            mp_state,
            tsc_khz,
        }
        .into())
    }

    ///
    /// Get the current AArch64 CPU state
    ///
    #[cfg(target_arch = "aarch64")]
    fn state(&self) -> cpu::Result<CpuState> {
        let mut state = VcpuKvmState {
            mp_state: self.get_mp_state()?.into(),
            ..Default::default()
        };
        // Get core registers
        state.core_regs = self.get_regs()?.into();

        // Get systerm register
        // Call KVM_GET_REG_LIST to get all registers available to the guest.
        // For ArmV8 there are around 500 registers.
        let mut sys_regs: Vec<Register> = Vec::new();
        let mut reg_list = RegList::new(500).unwrap();
        self.fd
            .lock()
            .unwrap()
            .get_reg_list(&mut reg_list)
            .map_err(|e| cpu::HypervisorCpuError::GetRegList(e.into()))?;

        // At this point reg_list should contain: core registers and system
        // registers.
        // The register list contains the number of registers and their ids. We
        // will be needing to call KVM_GET_ONE_REG on each id in order to save
        // all of them. We carve out from the list  the core registers which are
        // represented in the kernel by kvm_regs structure and for which we can
        // calculate the id based on the offset in the structure.
        reg_list.retain(|regid| is_system_register(*regid));

        // Now, for the rest of the registers left in the previously fetched
        // register list, we are simply calling KVM_GET_ONE_REG.
        let indices = reg_list.as_slice();
        for index in indices.iter() {
            let mut bytes = [0_u8; 8];
            self.fd
                .lock()
                .unwrap()
                .get_one_reg(*index, &mut bytes)
                .map_err(|e| cpu::HypervisorCpuError::GetSysRegister(e.into()))?;
            sys_regs.push(kvm_bindings::kvm_one_reg {
                id: *index,
                addr: u64::from_le_bytes(bytes),
            });
        }

        state.sys_regs = sys_regs;

        Ok(state.into())
    }

    #[cfg(target_arch = "riscv64")]
    ///
    /// Get the current RISC-V 64-bit CPU state
    ///
    fn state(&self) -> cpu::Result<CpuState> {
        let mut state = VcpuKvmState {
            mp_state: self.get_mp_state()?.into(),
            ..Default::default()
        };
        // Get core registers
        state.core_regs = self.get_regs()?.into();

        // Get non-core register
        // Call KVM_GET_REG_LIST to get all registers available to the guest.
        // For RISC-V 64-bit there are around 200 registers.
        let mut sys_regs: Vec<Register> = Vec::new();
        let mut reg_list = RegList::new(200).unwrap();
        self.fd
            .lock()
            .unwrap()
            .get_reg_list(&mut reg_list)
            .map_err(|e| cpu::HypervisorCpuError::GetRegList(e.into()))?;

        // At this point reg_list should contain:
        // - core registers
        // - config registers
        // - timer registers
        // - control and status registers
        // - AIA control and status registers
        // - smstateen control and status registers
        // - sbi_sta control and status registers.
        //
        // The register list contains the number of registers and their ids. We
        // will be needing to call KVM_GET_ONE_REG on each id in order to save
        // all of them. We carve out from the list the core registers which are
        // represented in the kernel by `kvm_riscv_core` structure and for which
        // we can calculate the id based on the offset in the structure.
        reg_list.retain(|regid| is_non_core_register(*regid));

        // Now, for the rest of the registers left in the previously fetched
        // register list, we are simply calling KVM_GET_ONE_REG.
        let indices = reg_list.as_slice();
        for index in indices.iter() {
            let mut bytes = [0_u8; 8];
            self.fd
                .lock()
                .unwrap()
                .get_one_reg(*index, &mut bytes)
                .map_err(|e| cpu::HypervisorCpuError::GetSysRegister(e.into()))?;
            sys_regs.push(kvm_bindings::kvm_one_reg {
                id: *index,
                addr: u64::from_le_bytes(bytes),
            });
        }

        state.non_core_regs = sys_regs;

        Ok(state.into())
    }

    #[cfg(target_arch = "x86_64")]
    ///
    /// Restore the previously saved CPU state
    ///
    /// Ordering requirements:
    ///
    /// KVM_GET_VCPU_EVENTS/KVM_SET_VCPU_EVENTS is unsafe if other vCPUs are
    /// still running.
    ///
    /// Some SET ioctls (like set_mp_state) depend on kvm_vcpu_is_bsp(), so
    /// if we ever change the BSP, we have to do that before restoring anything.
    /// The same seems to be true for CPUID stuff.
    ///
    /// SREGS saves/restores a pending interrupt, similar to what
    /// VCPU_EVENTS also does.
    ///
    /// SET_REGS clears pending exceptions unconditionally, thus, it must be
    /// done before SET_VCPU_EVENTS, which restores it.
    ///
    /// SET_LAPIC must come after SET_SREGS, because the latter restores
    /// the apic base msr.
    ///
    /// SET_LAPIC must come before SET_MSRS, because the TSC deadline MSR
    /// only restores successfully, when the LAPIC is correctly configured.
    ///
    /// Arguments: CpuState
    /// # Example
    ///
    /// ```rust
    /// # use hypervisor::kvm::KvmHypervisor;
    /// # use std::sync::Arc;
    /// let kvm = KvmHypervisor::new().unwrap();
    /// let hv = Arc::new(kvm);
    /// let vm = hv.create_vm().expect("new VM fd creation failed");
    /// vm.enable_split_irq().unwrap();
    /// let vcpu = vm.create_vcpu(0, None).unwrap();
    /// let state = vcpu.state().unwrap();
    /// vcpu.set_state(&state).unwrap();
    /// ```
    fn set_state(&self, state: &CpuState) -> cpu::Result<()> {
        let state: VcpuKvmState = state.clone().into();
        self.set_cpuid2(&state.cpuid)?;
        self.set_mp_state(state.mp_state.into())?;
        self.set_regs(&state.regs.into())?;
        self.set_sregs(&state.sregs.into())?;
        self.set_xsave(&state.xsave)?;
        self.set_xcrs(&state.xcrs)?;
        self.set_lapic(&state.lapic_state)?;
        self.set_fpu(&state.fpu)?;

        if let Some(freq) = state.tsc_khz {
            self.set_tsc_khz(freq)?;
        }

        // Try to set all MSRs previously stored.
        // If the number of MSRs set from SET_MSRS is different from the
        // expected amount, we fallback onto a slower method by setting MSRs
        // by chunks. This is the only way to make sure we try to set as many
        // MSRs as possible, even if some MSRs are not supported.
        let expected_num_msrs = state.msrs.len();
        let num_msrs = self.set_msrs(&state.msrs)?;
        if num_msrs != expected_num_msrs {
            let mut faulty_msr_index = num_msrs;

            loop {
                warn!(
                    "Detected faulty MSR 0x{:x} while setting MSRs",
                    state.msrs[faulty_msr_index].index
                );

                // Skip the first bad MSR
                let start_pos = faulty_msr_index + 1;

                let sub_msr_entries = state.msrs[start_pos..].to_vec();

                let num_msrs = self.set_msrs(&sub_msr_entries)?;

                if num_msrs == sub_msr_entries.len() {
                    break;
                }

                faulty_msr_index = start_pos + num_msrs;
            }
        }

        self.set_vcpu_events(&state.vcpu_events)?;

        Ok(())
    }

    ///
    /// Restore the previously saved AArch64 CPU state
    ///
    #[cfg(target_arch = "aarch64")]
    fn set_state(&self, state: &CpuState) -> cpu::Result<()> {
        let state: VcpuKvmState = state.clone().into();
        // Set core registers
        self.set_regs(&state.core_regs.into())?;
        // Set system registers
        for reg in &state.sys_regs {
            self.fd
                .lock()
                .unwrap()
                .set_one_reg(reg.id, &reg.addr.to_le_bytes())
                .map_err(|e| cpu::HypervisorCpuError::SetSysRegister(e.into()))?;
        }

        self.set_mp_state(state.mp_state.into())?;

        Ok(())
    }

    #[cfg(target_arch = "riscv64")]
    ///
    /// Restore the previously saved RISC-V 64-bit CPU state
    ///
    fn set_state(&self, state: &CpuState) -> cpu::Result<()> {
        let state: VcpuKvmState = state.clone().into();
        // Set core registers
        self.set_regs(&state.core_regs.into())?;
        // Set system registers
        for reg in &state.non_core_regs {
            self.fd
                .lock()
                .unwrap()
                .set_one_reg(reg.id, &reg.addr.to_le_bytes())
                .map_err(|e| cpu::HypervisorCpuError::SetSysRegister(e.into()))?;
        }

        self.set_mp_state(state.mp_state.into())?;

        Ok(())
    }

    ///
    /// Initialize TDX for this CPU
    ///
    #[cfg(feature = "tdx")]
    fn tdx_init(&self, hob_address: u64) -> cpu::Result<()> {
        tdx_command(
            &self.fd.lock().unwrap().as_raw_fd(),
            TdxCommand::InitVcpu,
            0,
            hob_address,
        )
        .map_err(cpu::HypervisorCpuError::InitializeTdx)
    }

    ///
    /// Set the "immediate_exit" state
    ///
    fn set_immediate_exit(&self, exit: bool) {
        self.fd.lock().unwrap().set_kvm_immediate_exit(exit.into());
    }

    ///
    /// Returns the details about TDX exit reason
    ///
    #[cfg(feature = "tdx")]
    fn get_tdx_exit_details(&mut self) -> cpu::Result<TdxExitDetails> {
        let mut fd = self.fd.as_ref().lock().unwrap();
        let kvm_run = fd.get_kvm_run();
        // SAFETY: accessing a union field in a valid structure
        let tdx_vmcall = unsafe {
            &mut (*((&mut kvm_run.__bindgen_anon_1) as *mut kvm_run__bindgen_ty_1
                as *mut KvmTdxExit))
                .u
                .vmcall
        };

        tdx_vmcall.status_code = TDG_VP_VMCALL_INVALID_OPERAND;

        if tdx_vmcall.type_ != 0 {
            return Err(cpu::HypervisorCpuError::UnknownTdxVmCall);
        }

        match tdx_vmcall.subfunction {
            TDG_VP_VMCALL_GET_QUOTE => Ok(TdxExitDetails::GetQuote),
            TDG_VP_VMCALL_SETUP_EVENT_NOTIFY_INTERRUPT => {
                Ok(TdxExitDetails::SetupEventNotifyInterrupt)
            }
            _ => Err(cpu::HypervisorCpuError::UnknownTdxVmCall),
        }
    }

    ///
    /// Set the status code for TDX exit
    ///
    #[cfg(feature = "tdx")]
    fn set_tdx_status(&mut self, status: TdxExitStatus) {
        let mut fd = self.fd.as_ref().lock().unwrap();
        let kvm_run = fd.get_kvm_run();
        // SAFETY: accessing a union field in a valid structure
        let tdx_vmcall = unsafe {
            &mut (*((&mut kvm_run.__bindgen_anon_1) as *mut kvm_run__bindgen_ty_1
                as *mut KvmTdxExit))
                .u
                .vmcall
        };

        tdx_vmcall.status_code = match status {
            TdxExitStatus::Success => TDG_VP_VMCALL_SUCCESS,
            TdxExitStatus::InvalidOperand => TDG_VP_VMCALL_INVALID_OPERAND,
        };
    }

    #[cfg(target_arch = "x86_64")]
    ///
    /// Return the list of initial MSR entries for a VCPU
    ///
    fn boot_msr_entries(&self) -> Vec<MsrEntry> {
        use crate::arch::x86::{msr_index, MTRR_ENABLE, MTRR_MEM_TYPE_WB};

        [
            msr!(msr_index::MSR_IA32_SYSENTER_CS),
            msr!(msr_index::MSR_IA32_SYSENTER_ESP),
            msr!(msr_index::MSR_IA32_SYSENTER_EIP),
            msr!(msr_index::MSR_STAR),
            msr!(msr_index::MSR_CSTAR),
            msr!(msr_index::MSR_LSTAR),
            msr!(msr_index::MSR_KERNEL_GS_BASE),
            msr!(msr_index::MSR_SYSCALL_MASK),
            msr!(msr_index::MSR_IA32_TSC),
            msr_data!(
                msr_index::MSR_IA32_MISC_ENABLE,
                msr_index::MSR_IA32_MISC_ENABLE_FAST_STRING as u64
            ),
            msr_data!(msr_index::MSR_MTRRdefType, MTRR_ENABLE | MTRR_MEM_TYPE_WB),
        ]
        .to_vec()
    }

    #[cfg(target_arch = "aarch64")]
    fn has_pmu_support(&self) -> bool {
        let cpu_attr = kvm_bindings::kvm_device_attr {
            group: kvm_bindings::KVM_ARM_VCPU_PMU_V3_CTRL,
            attr: u64::from(kvm_bindings::KVM_ARM_VCPU_PMU_V3_INIT),
            addr: 0x0,
            flags: 0,
        };
        self.fd.lock().unwrap().has_device_attr(&cpu_attr).is_ok()
    }

    #[cfg(target_arch = "aarch64")]
    fn init_pmu(&self, irq: u32) -> cpu::Result<()> {
        let cpu_attr = kvm_bindings::kvm_device_attr {
            group: kvm_bindings::KVM_ARM_VCPU_PMU_V3_CTRL,
            attr: u64::from(kvm_bindings::KVM_ARM_VCPU_PMU_V3_INIT),
            addr: 0x0,
            flags: 0,
        };
        let cpu_attr_irq = kvm_bindings::kvm_device_attr {
            group: kvm_bindings::KVM_ARM_VCPU_PMU_V3_CTRL,
            attr: u64::from(kvm_bindings::KVM_ARM_VCPU_PMU_V3_IRQ),
            addr: &irq as *const u32 as u64,
            flags: 0,
        };
        self.fd
            .lock()
            .unwrap()
            .set_device_attr(&cpu_attr_irq)
            .map_err(|_| cpu::HypervisorCpuError::InitializePmu)?;
        self.fd
            .lock()
            .unwrap()
            .set_device_attr(&cpu_attr)
            .map_err(|_| cpu::HypervisorCpuError::InitializePmu)
    }

    #[cfg(target_arch = "x86_64")]
    ///
    /// Get the frequency of the TSC if available
    ///
    fn tsc_khz(&self) -> cpu::Result<Option<u32>> {
        match self.fd.lock().unwrap().get_tsc_khz() {
            Err(e) => {
                if e.errno() == libc::EIO {
                    Ok(None)
                } else {
                    Err(cpu::HypervisorCpuError::GetTscKhz(e.into()))
                }
            }
            Ok(v) => Ok(Some(v)),
        }
    }

    #[cfg(target_arch = "x86_64")]
    ///
    /// Set the frequency of the TSC if available
    ///
    fn set_tsc_khz(&self, freq: u32) -> cpu::Result<()> {
        match self.fd.lock().unwrap().set_tsc_khz(freq) {
            Err(e) => {
                if e.errno() == libc::EIO {
                    Ok(())
                } else {
                    Err(cpu::HypervisorCpuError::SetTscKhz(e.into()))
                }
            }
            Ok(_) => Ok(()),
        }
    }

    #[cfg(target_arch = "x86_64")]
    ///
    /// Trigger NMI interrupt
    ///
    fn nmi(&self) -> cpu::Result<()> {
        match self.fd.lock().unwrap().nmi() {
            Err(e) => {
                if e.errno() == libc::EIO {
                    Ok(())
                } else {
                    Err(cpu::HypervisorCpuError::Nmi(e.into()))
                }
            }
            Ok(_) => Ok(()),
        }
    }

    #[cfg(feature = "sev_snp")]
    fn set_sev_control_register(
        &self,
        _vmsa_pfn: u64,
        vmsa: igvm::snp_defs::SevVmsa,
    ) -> cpu::Result<()> {
        let vcpu = self.fd.lock().unwrap();

        let mut sregs = vcpu
            .get_sregs()
            .map_err(|e| cpu::HypervisorCpuError::GetSpecialRegs(e.into()))?;
        sregs.cs = make_segment(vmsa.cs);
        info!("CS: {:?}", sregs.cs);
        sregs.ds = make_segment(vmsa.ds);
        sregs.es = make_segment(vmsa.es);
        sregs.fs = make_segment(vmsa.fs);
        sregs.gs = make_segment(vmsa.gs);
        sregs.ss = make_segment(vmsa.ss);
        sregs.tr = make_segment(vmsa.tr);
        sregs.ldt = make_segment(vmsa.ldtr);

        sregs.cr0 = vmsa.cr0;
        sregs.cr4 = vmsa.cr4;
        sregs.efer = vmsa.efer;

        sregs.idt.base = vmsa.idtr.base;
        sregs.idt.limit = vmsa.idtr.limit.try_into().unwrap();
        info!("idt limit: {}", sregs.idt.limit);
        sregs.gdt.base = vmsa.gdtr.base;
        sregs.gdt.limit = vmsa.gdtr.limit.try_into().unwrap();
        info!("gdt limit: {}", sregs.gdt.limit);
        let _ = vcpu
            .set_sregs(&sregs)
            .map_err(|e| cpu::HypervisorCpuError::SetSpecialRegs(e.into()))?;

        let mut regs = vcpu
            .get_regs()
            .map_err(|e| cpu::HypervisorCpuError::GetRegister(e.into()))?;
        regs.rip = vmsa.rip;
        info!("rds: {}", vmsa.rdx);
        regs.rdx = vmsa.rdx;
        regs.rflags = vmsa.rflags;

        let _ = vcpu
            .set_regs(&regs)
            .map_err(|e| cpu::HypervisorCpuError::SetRegister(e.into()))?;

        Ok(())
    }
}

impl KvmVcpu {
    #[cfg(target_arch = "x86_64")]
    ///
    /// X86 specific call that returns the vcpu's current "xsave struct".
    ///
    fn get_xsave(&self) -> cpu::Result<XsaveState> {
        Ok(self
            .fd
            .lock()
            .unwrap()
            .get_xsave()
            .map_err(|e| cpu::HypervisorCpuError::GetXsaveState(e.into()))?
            .into())
    }

    #[cfg(target_arch = "x86_64")]
    ///
    /// X86 specific call that sets the vcpu's current "xsave struct".
    ///
    fn set_xsave(&self, xsave: &XsaveState) -> cpu::Result<()> {
        let xsave: kvm_bindings::kvm_xsave = (*xsave).clone().into();
        self.fd
            .lock()
            .unwrap()
            .set_xsave(&xsave)
            .map_err(|e| cpu::HypervisorCpuError::SetXsaveState(e.into()))
    }

    #[cfg(target_arch = "x86_64")]
    ///
    /// X86 specific call that returns the vcpu's current "xcrs".
    ///
    fn get_xcrs(&self) -> cpu::Result<ExtendedControlRegisters> {
        self.fd
            .lock()
            .unwrap()
            .get_xcrs()
            .map_err(|e| cpu::HypervisorCpuError::GetXcsr(e.into()))
    }

    #[cfg(target_arch = "x86_64")]
    ///
    /// X86 specific call that sets the vcpu's current "xcrs".
    ///
    fn set_xcrs(&self, xcrs: &ExtendedControlRegisters) -> cpu::Result<()> {
        self.fd
            .lock()
            .unwrap()
            .set_xcrs(xcrs)
            .map_err(|e| cpu::HypervisorCpuError::SetXcsr(e.into()))
    }

    #[cfg(target_arch = "x86_64")]
    ///
    /// Returns currently pending exceptions, interrupts, and NMIs as well as related
    /// states of the vcpu.
    ///
    fn get_vcpu_events(&self) -> cpu::Result<VcpuEvents> {
        self.fd
            .lock()
            .unwrap()
            .get_vcpu_events()
            .map_err(|e| cpu::HypervisorCpuError::GetVcpuEvents(e.into()))
    }

    #[cfg(target_arch = "x86_64")]
    ///
    /// Sets pending exceptions, interrupts, and NMIs as well as related states
    /// of the vcpu.
    ///
    fn set_vcpu_events(&self, events: &VcpuEvents) -> cpu::Result<()> {
        self.fd
            .lock()
            .unwrap()
            .set_vcpu_events(events)
            .map_err(|e| cpu::HypervisorCpuError::SetVcpuEvents(e.into()))
    }
}

#[cfg(test)]
mod tests {
    #[test]
    #[cfg(target_arch = "riscv64")]
    fn test_get_and_set_regs() {
        use super::*;

        let kvm = KvmHypervisor::new().unwrap();
        let hypervisor = Arc::new(kvm);
        let vm = hypervisor.create_vm().expect("new VM fd creation failed");
        let vcpu0 = vm.create_vcpu(0, None).unwrap();

        let core_regs = StandardRegisters::from(kvm_riscv_core {
            regs: user_regs_struct {
                pc: 0x00,
                ra: 0x01,
                sp: 0x02,
                gp: 0x03,
                tp: 0x04,
                t0: 0x05,
                t1: 0x06,
                t2: 0x07,
                s0: 0x08,
                s1: 0x09,
                a0: 0x0a,
                a1: 0x0b,
                a2: 0x0c,
                a3: 0x0d,
                a4: 0x0e,
                a5: 0x0f,
                a6: 0x10,
                a7: 0x11,
                s2: 0x12,
                s3: 0x13,
                s4: 0x14,
                s5: 0x15,
                s6: 0x16,
                s7: 0x17,
                s8: 0x18,
                s9: 0x19,
                s10: 0x1a,
                s11: 0x1b,
                t3: 0x1c,
                t4: 0x1d,
                t5: 0x1e,
                t6: 0x1f,
            },
            mode: 0x00,
        });

        vcpu0.set_regs(&core_regs).unwrap();
        assert_eq!(vcpu0.get_regs().unwrap(), core_regs);
    }
}<|MERGE_RESOLUTION|>--- conflicted
+++ resolved
@@ -10,7 +10,6 @@
 //
 //
 
-<<<<<<< HEAD
 #[cfg(target_arch = "aarch64")]
 use crate::aarch64::gic::KvmGicV3Its;
 #[cfg(target_arch = "aarch64")]
@@ -32,8 +31,6 @@
 #[cfg(feature = "sev_snp")]
 use kvm_bindings::{kvm_memory_attributes, kvm_segment as Segment, KVM_MEMORY_ATTRIBUTE_PRIVATE};
 use kvm_ioctls::{NoDatamatch, VcpuFd, VmFd};
-=======
->>>>>>> 7db3002e
 use std::any::Any;
 use std::collections::HashMap;
 #[cfg(target_arch = "x86_64")]
@@ -47,34 +44,13 @@
 use std::result;
 #[cfg(target_arch = "x86_64")]
 use std::sync::atomic::{AtomicBool, Ordering};
-<<<<<<< HEAD
-use std::sync::Mutex;
-use std::sync::{Arc, RwLock};
+use std::sync::{Arc, Mutex, RwLock};
 use vm_memory::GuestAddress;
 use vmm_sys_util::errno;
+
 use vmm_sys_util::eventfd::EventFd;
 #[cfg(feature = "sev_snp")]
 use x86_64::sev;
-// x86_64 dependencies
-#[cfg(target_arch = "x86_64")]
-pub mod x86_64;
-#[cfg(target_arch = "x86_64")]
-use crate::arch::x86::{
-    CpuIdEntry, FpuState, LapicState, MsrEntry, SpecialRegisters, XsaveState, NUM_IOAPIC_PINS,
-};
-#[cfg(target_arch = "x86_64")]
-use crate::ClockData;
-use crate::StandardRegisters;
-use crate::{
-    CpuState, IoEventAddress, IrqRoutingEntry, MpState, UserMemoryRegion,
-    USER_MEMORY_REGION_GUEST_MEMFD, USER_MEMORY_REGION_LOG_DIRTY, USER_MEMORY_REGION_READ,
-    USER_MEMORY_REGION_WRITE,
-};
-=======
-use std::sync::{Arc, Mutex, RwLock};
-
-use kvm_ioctls::{NoDatamatch, VcpuFd, VmFd};
-use vmm_sys_util::eventfd::EventFd;
 
 #[cfg(target_arch = "aarch64")]
 use crate::aarch64::gic::KvmGicV3Its;
@@ -94,16 +70,25 @@
     aia::AiaImsicsState as AiaState, check_required_kvm_extensions, is_non_core_register,
     VcpuKvmState,
 };
-use crate::vm::{self, InterruptSourceConfig, VmOps};
 #[cfg(target_arch = "aarch64")]
 use crate::{arm64_core_reg_id, offset_of};
-use crate::{cpu, hypervisor, vec_with_array_field, HypervisorType};
 #[cfg(target_arch = "riscv64")]
 use crate::{offset_of, riscv64_reg_id};
 // x86_64 dependencies
 #[cfg(target_arch = "x86_64")]
 pub mod x86_64;
->>>>>>> 7db3002e
+#[cfg(target_arch = "x86_64")]
+use crate::arch::x86::{
+    CpuIdEntry, FpuState, LapicState, MsrEntry, SpecialRegisters, XsaveState, NUM_IOAPIC_PINS,
+};
+#[cfg(target_arch = "x86_64")]
+use crate::ClockData;
+use crate::StandardRegisters;
+use crate::{
+    CpuState, IoEventAddress, IrqRoutingEntry, MpState, UserMemoryRegion,
+    USER_MEMORY_REGION_GUEST_MEMFD, USER_MEMORY_REGION_LOG_DIRTY, USER_MEMORY_REGION_READ,
+    USER_MEMORY_REGION_WRITE,
+};
 #[cfg(target_arch = "aarch64")]
 use aarch64::{RegList, Register};
 #[cfg(target_arch = "x86_64")]
@@ -118,16 +103,6 @@
 #[cfg(target_arch = "x86_64")]
 pub use x86_64::{CpuId, ExtendedControlRegisters, MsrEntries, VcpuKvmState};
 
-#[cfg(target_arch = "x86_64")]
-use crate::arch::x86::{
-    CpuIdEntry, FpuState, LapicState, MsrEntry, SpecialRegisters, XsaveState, NUM_IOAPIC_PINS,
-};
-#[cfg(target_arch = "x86_64")]
-use crate::ClockData;
-use crate::{
-    CpuState, IoEventAddress, IrqRoutingEntry, MpState, StandardRegisters, UserMemoryRegion,
-    USER_MEMORY_REGION_LOG_DIRTY, USER_MEMORY_REGION_READ, USER_MEMORY_REGION_WRITE,
-};
 // aarch64 dependencies
 #[cfg(target_arch = "aarch64")]
 pub mod aarch64;
@@ -143,19 +118,12 @@
 #[cfg(any(target_arch = "x86_64", target_arch = "aarch64"))]
 pub use kvm_bindings::kvm_vcpu_events as VcpuEvents;
 pub use kvm_bindings::{
-<<<<<<< HEAD
-    kvm_clock_data, kvm_create_device, kvm_device_type_KVM_DEV_TYPE_VFIO, kvm_guest_debug,
-    kvm_irq_routing, kvm_irq_routing_entry, kvm_mp_state, kvm_userspace_memory_region,
+    kvm_clock_data, kvm_create_device, kvm_create_device as CreateDevice,
+    kvm_device_attr as DeviceAttr, kvm_device_type_KVM_DEV_TYPE_VFIO, kvm_guest_debug,
+    kvm_irq_routing, kvm_irq_routing_entry, kvm_mp_state, kvm_run, kvm_userspace_memory_region,
     kvm_userspace_memory_region2, KVM_GUESTDBG_ENABLE, KVM_GUESTDBG_SINGLESTEP,
     KVM_IRQ_ROUTING_IRQCHIP, KVM_IRQ_ROUTING_MSI, KVM_MEM_GUEST_MEMFD, KVM_MEM_LOG_DIRTY_PAGES,
     KVM_MEM_READONLY, KVM_MSI_VALID_DEVID,
-=======
-    kvm_clock_data, kvm_create_device, kvm_create_device as CreateDevice,
-    kvm_device_attr as DeviceAttr, kvm_device_type_KVM_DEV_TYPE_VFIO, kvm_guest_debug,
-    kvm_irq_routing, kvm_irq_routing_entry, kvm_mp_state, kvm_run, kvm_userspace_memory_region,
-    KVM_GUESTDBG_ENABLE, KVM_GUESTDBG_SINGLESTEP, KVM_IRQ_ROUTING_IRQCHIP, KVM_IRQ_ROUTING_MSI,
-    KVM_MEM_LOG_DIRTY_PAGES, KVM_MEM_READONLY, KVM_MSI_VALID_DEVID,
->>>>>>> 7db3002e
 };
 #[cfg(target_arch = "aarch64")]
 use kvm_bindings::{
@@ -1461,14 +1429,17 @@
                     kvm_guest_memfd_supported,
                 }))
             }
-        }
-
-        #[cfg(any(target_arch = "aarch64", target_arch = "riscv64"))]
-        {
-            Ok(Arc::new(KvmVm {
-                fd: vm_fd,
-                dirty_log_slots: Arc::new(RwLock::new(HashMap::new())),
-            }))
+
+            #[cfg(any(target_arch = "aarch64", target_arch = "riscv64"))]
+            {
+                Ok(Arc::new(KvmVm {
+                    fd: vm_fd,
+                    msrs,
+                    dirty_log_slots: Arc::new(RwLock::new(HashMap::new())),
+                    memfd,
+                    kvm_guest_memfd_supported,
+                }))
+            }
         }
     }
 
