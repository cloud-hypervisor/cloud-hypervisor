--- conflicted
+++ resolved
@@ -67,11 +67,9 @@
     Vm, VmOps,
 };
 
-<<<<<<< HEAD
 pub const HV_PAGE_SIZE: u64 = 4096;
-=======
+
 pub use crate::hypervisor::{Hypervisor, HypervisorError};
->>>>>>> 7db3002e
 
 #[derive(Debug, Copy, Clone)]
 pub enum HypervisorType {
