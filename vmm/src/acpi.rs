--- conflicted
+++ resolved
@@ -16,9 +16,6 @@
 use arch::DeviceType;
 use arch::NumaNodes;
 use bitflags::bitflags;
-#[cfg(feature = "fw_cfg")]
-use devices::acpi::AcpiTable;
-use devices::acpi::{OEM_ID, OEM_REVISION, OEM_TABLE_ID};
 use pci::PciBdf;
 use tracer::trace_scoped;
 use vm_memory::{Address, Bytes, GuestAddress, GuestMemoryRegion};
@@ -183,7 +180,7 @@
 ) -> Sdt {
     trace_scoped!("create_dsdt_table");
     // DSDT
-    let mut dsdt = Sdt::new(*b"DSDT", 36, 6, OEM_ID, *b"CHDSDT  ", OEM_REVISION);
+    let mut dsdt = Sdt::new(*b"DSDT", 36, 6, *b"CLOUDH", *b"CHDSDT  ", 1);
 
     let mut bytes = Vec::new();
 
@@ -201,7 +198,7 @@
     trace_scoped!("create_facp_table");
 
     // Revision 6 of the ACPI FADT table is 276 bytes long
-    let mut facp = Sdt::new(*b"FACP", 276, 6, OEM_ID, *b"CHFACP  ", OEM_REVISION);
+    let mut facp = Sdt::new(*b"FACP", 276, 6, *b"CLOUDH", *b"CHFACP  ", 1);
 
     {
         let device_manager = device_manager.lock().unwrap();
@@ -256,7 +253,7 @@
 }
 
 fn create_mcfg_table(pci_segments: &[PciSegment]) -> Sdt {
-    let mut mcfg = Sdt::new(*b"MCFG", 36, 1, OEM_ID, *b"CHMCFG  ", OEM_REVISION);
+    let mut mcfg = Sdt::new(*b"MCFG", 36, 1, *b"CLOUDH", *b"CHMCFG  ", 1);
 
     // MCFG reserved 8 bytes
     mcfg.append(0u64);
@@ -275,7 +272,7 @@
 }
 
 fn create_tpm2_table() -> Sdt {
-    let mut tpm = Sdt::new(*b"TPM2", 52, 3, OEM_ID, *b"CHTPM2  ", OEM_REVISION);
+    let mut tpm = Sdt::new(*b"TPM2", 52, 3, *b"CLOUDH", *b"CHTPM2  ", 1);
 
     tpm.write(36, 0_u16); //Platform Class
     tpm.write(38, 0_u16); // Reserved Space
@@ -290,7 +287,7 @@
     numa_nodes: &NumaNodes,
     #[cfg(target_arch = "x86_64")] topology: Option<(u8, u8, u8)>,
 ) -> Sdt {
-    let mut srat = Sdt::new(*b"SRAT", 36, 3, OEM_ID, *b"CHSRAT  ", OEM_REVISION);
+    let mut srat = Sdt::new(*b"SRAT", 36, 3, *b"CLOUDH", *b"CHSRAT  ", 1);
     // SRAT reserved 12 bytes
     srat.append_slice(&[0u8; 12]);
 
@@ -363,7 +360,7 @@
 }
 
 fn create_slit_table(numa_nodes: &NumaNodes) -> Sdt {
-    let mut slit = Sdt::new(*b"SLIT", 36, 1, OEM_ID, *b"CHSLIT  ", OEM_REVISION);
+    let mut slit = Sdt::new(*b"SLIT", 36, 1, *b"CLOUDH", *b"CHSLIT  ", 1);
     // Number of System Localities on 8 bytes.
     slit.append(numa_nodes.len() as u64);
 
@@ -396,7 +393,7 @@
 
     let irqflags: u32 = ACPI_GTDT_INTERRUPT_MODE_LEVEL;
     // GTDT
-    let mut gtdt = Sdt::new(*b"GTDT", 104, 2, OEM_ID, *b"CHGTDT  ", OEM_REVISION);
+    let mut gtdt = Sdt::new(*b"GTDT", 104, 2, *b"CLOUDH", *b"CHGTDT  ", 1);
     // Secure EL1 Timer GSIV
     gtdt.write(48, ARCH_TIMER_S_EL1_IRQ + 16);
     // Secure EL1 Timer Flags
@@ -422,7 +419,7 @@
 #[cfg(target_arch = "aarch64")]
 fn create_spcr_table(base_address: u64, gsi: u32) -> Sdt {
     // SPCR
-    let mut spcr = Sdt::new(*b"SPCR", 80, 2, OEM_ID, *b"CHSPCR  ", OEM_REVISION);
+    let mut spcr = Sdt::new(*b"SPCR", 80, 2, *b"CLOUDH", *b"CHSPCR  ", 1);
     // Interface Type
     spcr.write(36, 3u8);
     // Base Address in format ACPI Generic Address Structure
@@ -456,7 +453,7 @@
                        4 /* AddressSize */ +
                        namespace.len() as u16 + 1 /* zero-terminated */;
     let tbl_len: u32 = debug_device_info_offset as u32 + debug_device_info_len as u32;
-    let mut dbg2 = Sdt::new(*b"DBG2", tbl_len, 0, OEM_ID, *b"CHDBG2  ", OEM_REVISION);
+    let mut dbg2 = Sdt::new(*b"DBG2", tbl_len, 0, *b"CLOUDH", *b"CHDBG2  ", 1);
 
     /* OffsetDbgDeviceInfo */
     dbg2.write_u32(36, 44);
@@ -537,15 +534,9 @@
         *b"IORT",
         iort_table_size,
         2,
-<<<<<<< HEAD
-        OEM_ID,
-        *b"CHIORT  ",
-        OEM_REVISION,
-=======
         *b"CLOUDH",
         *b"CHIORT  ",
         1,
->>>>>>> 6c388792
     );
     iort.write(36, ((1 + pci_segments.len()) as u32).to_le());
     iort.write(40, (48u32).to_le());
@@ -610,11 +601,7 @@
 
 fn create_viot_table(iommu_bdf: &PciBdf, devices_bdf: &[PciBdf]) -> Sdt {
     // VIOT
-<<<<<<< HEAD
-    let mut viot = Sdt::new(*b"VIOT", 36, 0, OEM_ID, *b"CHVIOT  ", OEM_REVISION);
-=======
     let mut viot = Sdt::new(*b"VIOT", 36, 0, *b"CLOUDH", *b"CHVIOT  ", 1);
->>>>>>> 6c388792
     // Node count
     viot.append((devices_bdf.len() + 1) as u16);
     // Node offset
@@ -836,11 +823,7 @@
     }
 
     // XSDT
-<<<<<<< HEAD
-    let mut xsdt = Sdt::new(*b"XSDT", 36, 1, OEM_ID, OEM_TABLE_ID, OEM_REVISION);
-=======
     let mut xsdt = Sdt::new(*b"XSDT", 36, 1, *b"CLOUDH", *b"CLHVXSDT", 1);
->>>>>>> 6c388792
     for table in tables {
         xsdt.append(table);
     }
@@ -851,7 +834,7 @@
         .expect("Error writing XSDT table");
 
     // RSDP
-    let rsdp = Rsdp::new(OEM_ID, xsdt_offset.0);
+    let rsdp = Rsdp::new(*b"CLOUDH", xsdt_offset.0);
     guest_mem
         .write_slice(rsdp.as_bytes(), rsdp_offset)
         .expect("Error writing RSDP");
@@ -862,102 +845,6 @@
         xsdt_offset.0 + xsdt.len() as u64 - rsdp_offset.0
     );
     rsdp_offset
-}
-
-#[cfg(feature = "sev_snp")]
-pub fn create_acpi_tables_for_fw_cfg(
-    device_manager: &Arc<Mutex<DeviceManager>>,
-    cpu_manager: &Arc<Mutex<CpuManager>>,
-    memory_manager: &Arc<Mutex<MemoryManager>>,
-) -> GuestAddress {
-    trace_scoped!("create_acpi_tables");
-
-    // To create AcpiTable
-    let mut table_bytes: Vec<u8> = vec![];
-    let mut pointers: Vec<usize> = vec![];
-    let mut checksums: Vec<(usize, usize)> = vec![];
-    let mut tables: Vec<u64> = Vec::new();
-
-    let xsdt_offset = GuestAddress(0);
-    let xsdt_size = if device_manager
-        .lock()
-        .unwrap()
-        .iommu_attached_devices()
-        .is_some()
-    {
-        0x44
-    } else {
-        0x3c
-    };
-    // DSDT
-    let dsdt = create_dsdt_table(device_manager, cpu_manager, memory_manager);
-    let dsdt_offset = xsdt_offset.checked_add(xsdt_size).unwrap();
-    table_bytes.extend_from_slice(dsdt.as_slice());
-
-    // FACP aka FADT
-    let facp = create_facp_table(dsdt_offset, device_manager);
-    let facp_offset = dsdt_offset.checked_add(dsdt.len() as u64).unwrap();
-    let pointer_facp_to_dsdt = facp_offset.0 as usize + FACP_DSDT_OFFSET;
-    pointers.push(pointer_facp_to_dsdt);
-    table_bytes.extend_from_slice(facp.as_slice());
-    checksums.push((facp_offset.0 as usize, facp.len()));
-    tables.push(facp_offset.0);
-
-    // MADT
-    let madt = cpu_manager.lock().unwrap().create_madt();
-    let madt_offset = facp_offset.checked_add(facp.len() as u64).unwrap();
-    tables.push(madt_offset.0);
-    let mut prev_tbl_len = madt.len() as u64;
-    let mut prev_tbl_off = madt_offset;
-    table_bytes.extend_from_slice(madt.as_slice());
-
-    // MCFG
-    let mcfg = create_mcfg_table(device_manager.lock().unwrap().pci_segments());
-    let mcfg_offset = prev_tbl_off.checked_add(prev_tbl_len).unwrap();
-    tables.push(mcfg_offset.0);
-    prev_tbl_len = mcfg.len() as u64;
-    prev_tbl_off = mcfg_offset;
-    table_bytes.extend_from_slice(mcfg.as_slice());
-
-    // VIOT
-    if let Some((iommu_bdf, devices_bdf)) = device_manager.lock().unwrap().iommu_attached_devices()
-    {
-        let viot = create_viot_table(iommu_bdf, devices_bdf);
-
-        let viot_offset = prev_tbl_off.checked_add(prev_tbl_len).unwrap();
-        tables.push(viot_offset.0);
-        table_bytes.extend_from_slice(viot.as_slice());
-    }
-    // XSDT
-    let mut xsdt = Sdt::new(*b"XSDT", 36, 1, OEM_ID, OEM_TABLE_ID, OEM_REVISION);
-    for table in tables {
-        pointers.push(xsdt.len());
-        xsdt.append(table);
-    }
-    xsdt.update_checksum();
-    info!("xsdt len: {:x}", xsdt.len());
-    checksums.push((xsdt_offset.0 as usize, xsdt.len()));
-    let bytes = [xsdt.as_slice(), &table_bytes].concat();
-
-    // RSDP
-    let rsdp = Rsdp::new(*b"CLOUDH", xsdt_offset.0);
-
-    let acpi = AcpiTable {
-        rsdp,
-        tables: bytes,
-        table_checksums: checksums,
-        table_pointers: pointers,
-    };
-    info!("created acpi table, now add to fw_cfg");
-    let _ = device_manager
-        .lock()
-        .unwrap()
-        .fw_cfg()
-        .expect("fw_cfg must be present")
-        .lock()
-        .unwrap()
-        .add_acpi(acpi);
-    xsdt_offset
 }
 
 #[cfg(feature = "tdx")]
