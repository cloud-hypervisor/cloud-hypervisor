--- conflicted
+++ resolved
@@ -19,17 +19,13 @@
 #[cfg(feature = "mshv")]
 use mshv_bindings::*;
 use thiserror::Error;
-<<<<<<< HEAD
 #[cfg(feature = "sev_snp")]
 use vm_memory::{GuestAddress, GuestAddressSpace, GuestMemory, Bytes};
 #[cfg(feature = "kvm")]
 use vm_migration::Snapshottable;
-use zerocopy::AsBytes;
-#[cfg(feature = "sev_snp")]
-use zerocopy::{FromBytes, FromZeroes};
-=======
 use zerocopy::IntoBytes;
->>>>>>> 960d7022
+#[cfg(feature = "sev_snp")]
+use zerocopy::{FromBytes, FromZeros};
 
 use crate::cpu::CpuManager;
 use crate::igvm::loader::Loader;
@@ -42,7 +38,7 @@
 // see section 7.1 https://tinyurl.com/sev-snp-spec
 #[cfg(feature = "sev_snp")]
 #[repr(C)]
-#[derive(Debug, Clone, PartialEq, Eq, AsBytes, FromBytes, FromZeroes)]
+#[derive(Debug, Clone, PartialEq, Eq, IntoBytes, FromBytes)]
 pub struct SnpCpuidFunc {
     pub eax_in: u32,
     pub ecx_in: u32,
@@ -57,7 +53,7 @@
 
 #[cfg(feature = "sev_snp")]
 #[repr(C)]
-#[derive(Debug, Clone, FromBytes, AsBytes, FromZeroes)]
+#[derive(Debug, Clone, FromBytes, IntoBytes)]
 pub struct SnpCpuidInfo {
     pub count: u32,
     pub _reserved1: u32,
@@ -363,7 +359,7 @@
                     assert_eq!(new_cp.count, entries.len() as u32);
                     info!("gpa: {:#x}", *gpa);
                     loader
-                        .import_pages(gpa / HV_PAGE_SIZE, 1, acceptance, new_cp.as_bytes())
+                        .import_pages(gpa / HV_PAGE_SIZE, 1, acceptance, new_cp.as_mut_bytes())
                         .map_err(Error::Loader)?;
                     imported_page = true;
                 }
@@ -601,7 +597,7 @@
             #[cfg(feature = "kvm")]
             let page_type = group[0].page_type;
             let mut new_cp = SnpCpuidInfo::new_zeroed();
-            let _ = guest_memory.read(new_cp.as_bytes_mut(), GuestAddress(group[0].gpa));
+            let _ = guest_memory.read(new_cp.as_mut_bytes(), GuestAddress(group[0].gpa));
             let _import = memory_manager
                 .lock()
                 .unwrap()
@@ -619,7 +615,7 @@
                 // could lead to an insecure guest, we must then make sure to import the updated cpuid
                 // https://elixir.bootlin.com/linux/v6.11/source/arch/x86/kvm/svm/sev.c#L2322
                 let mut updated_cp = SnpCpuidInfo::new_zeroed();
-                let _ = guest_memory.read(updated_cp.as_bytes_mut(), GuestAddress(group[0].gpa));
+                let _ = guest_memory.read(updated_cp.as_mut_bytes(), GuestAddress(group[0].gpa));
                 for (set, got) in std::iter::zip(new_cp.entries.iter(), updated_cp.entries.iter()) {
                     if set != got {
                         error!("Set cpuid fn: {set:#x?}, but firmware expects: {got:#x?}");
