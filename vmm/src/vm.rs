--- conflicted
+++ resolved
@@ -1013,16 +1013,10 @@
                     .unwrap()
                 } else {
                 // value of sev_snp_enabled is mapped to SEV_SNP_ENABLED for true or SEV_SNP_DISABLED for false
-<<<<<<< HEAD
                 hypervisor
-                    .create_vm_with_type(0)
+                    .create_vm_with_type_and_memory(u64::from(sev_snp_enabled), mem_size)
                     .unwrap()
                 };
-=======
-                let vm = hypervisor
-                    .create_vm_with_type_and_memory(u64::from(sev_snp_enabled), mem_size)
-                    .unwrap();
->>>>>>> 7db3002e
             } else {
                 let vm = hypervisor.create_vm().unwrap();
             }
