--- conflicted
+++ resolved
@@ -335,7 +335,9 @@
     #[error("Error creating console devices")]
     CreateConsoleDevices(ConsoleDeviceError),
 
-<<<<<<< HEAD
+    #[error("Error locking the disk images")]
+    LockingError(DeviceManagerError),
+
     #[error("Fw Cfg missing kernel file")]
     FwCfgKernelFile,
 
@@ -344,10 +346,6 @@
 
     #[error("Fw Cfg missing kernel cmdline")]
     FwCfgCmdline,
-=======
-    #[error("Error locking the disk images")]
-    LockingError(DeviceManagerError),
->>>>>>> 96deca9d
 }
 pub type Result<T> = result::Result<T, Error>;
 
