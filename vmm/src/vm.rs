// Copyright © 2020, Oracle and/or its affiliates.
//
// Copyright 2018 Amazon.com, Inc. or its affiliates. All Rights Reserved.
//
// Portions Copyright 2017 The Chromium OS Authors. All rights reserved.
// Use of this source code is governed by a BSD-style license that can be
// found in the LICENSE-BSD-3-Clause file.
//
// Copyright © 2019 Intel Corporation
//
// SPDX-License-Identifier: Apache-2.0 AND BSD-3-Clause
//

use std::collections::{BTreeMap, HashMap};
use std::fs::{File, OpenOptions};
use std::io::{self, Seek, SeekFrom, Write};
#[cfg(all(target_arch = "x86_64", feature = "guest_debug"))]
use std::mem::size_of;
use std::num::Wrapping;
use std::ops::Deref;
use std::os::unix::net::UnixStream;
use std::sync::{Arc, Mutex, RwLock};
#[cfg(not(target_arch = "riscv64"))]
use std::time::Instant;
use std::{cmp, result, str, thread};

use anyhow::anyhow;
#[cfg(target_arch = "x86_64")]
use arch::layout::{KVM_IDENTITY_MAP_START, KVM_TSS_START};
#[cfg(feature = "tdx")]
use arch::x86_64::tdx::TdvfSection;
#[cfg(any(target_arch = "aarch64", target_arch = "riscv64"))]
use arch::PciSpaceInfo;
use arch::{get_host_cpu_phys_bits, EntryPoint, NumaNode, NumaNodes};
#[cfg(target_arch = "aarch64")]
use devices::interrupt_controller;
#[cfg(feature = "fw_cfg")]
use devices::legacy::fw_cfg::FwCfgItem;
use devices::AcpiNotificationFlags;
#[cfg(all(target_arch = "aarch64", feature = "guest_debug"))]
use gdbstub_arch::aarch64::reg::AArch64CoreRegs as CoreRegs;
#[cfg(all(target_arch = "x86_64", feature = "guest_debug"))]
use gdbstub_arch::x86::reg::X86_64CoreRegs as CoreRegs;
#[cfg(target_arch = "aarch64")]
use hypervisor::arch::aarch64::regs::AARCH64_PMU_IRQ;
use hypervisor::{HypervisorVmError, VmOps};
use libc::{termios, SIGWINCH};
use linux_loader::cmdline::Cmdline;
#[cfg(all(target_arch = "x86_64", feature = "guest_debug"))]
use linux_loader::elf;
#[cfg(target_arch = "x86_64")]
use linux_loader::loader::bzimage::BzImage;
#[cfg(target_arch = "x86_64")]
use linux_loader::loader::elf::PvhBootCapability::PvhEntryPresent;
#[cfg(any(target_arch = "aarch64", target_arch = "riscv64"))]
use linux_loader::loader::pe::Error::InvalidImageMagicNumber;
use linux_loader::loader::KernelLoader;
use seccompiler::SeccompAction;
use serde::{Deserialize, Serialize};
use thiserror::Error;
use tracer::trace_scoped;
use vm_device::Bus;
#[cfg(feature = "tdx")]
use vm_memory::{Address, ByteValued, GuestMemoryRegion, ReadVolatile};
use vm_memory::{
    Bytes, GuestAddress, GuestAddressSpace, GuestMemory, GuestMemoryAtomic, WriteVolatile,
};
use vm_migration::protocol::{MemoryRangeTable, Request, Response};
use vm_migration::{
    snapshot_from_id, Migratable, MigratableError, Pausable, Snapshot, Snapshottable, Transportable,
};
use vmm_sys_util::eventfd::EventFd;
use vmm_sys_util::sock_ctrl_msg::ScmSocket;

#[cfg(all(feature = "fw_cfg", not(target_arch = "riscv64")))]
use crate::acpi::create_acpi_tables_for_fw_cfg;
use crate::config::{add_to_config, ValidationError};
use crate::console_devices::{ConsoleDeviceError, ConsoleInfo};
#[cfg(all(target_arch = "x86_64", feature = "guest_debug"))]
use crate::coredump::{
    CpuElf64Writable, DumpState, Elf64Writable, GuestDebuggable, GuestDebuggableError, NoteDescType,
};
use crate::device_manager::{DeviceManager, DeviceManagerError};
use crate::device_tree::DeviceTree;
#[cfg(feature = "guest_debug")]
use crate::gdb::{Debuggable, DebuggableError, GdbRequestPayload, GdbResponsePayload};
#[cfg(feature = "igvm")]
use crate::igvm::igvm_loader;
use crate::landlock::LandlockError;
use crate::memory_manager::{
    Error as MemoryManagerError, MemoryManager, MemoryManagerSnapshotData,
};
#[cfg(target_arch = "x86_64")]
use crate::migration::get_vm_snapshot;
#[cfg(all(target_arch = "x86_64", feature = "guest_debug"))]
use crate::migration::url_to_file;
use crate::migration::{url_to_path, SNAPSHOT_CONFIG_FILE, SNAPSHOT_STATE_FILE};
use crate::vm_config::{
    DeviceConfig, DiskConfig, FsConfig, HotplugMethod, NetConfig, NumaConfig, PayloadConfig,
    PmemConfig, UserDeviceConfig, VdpaConfig, VmConfig, VsockConfig,
};
use crate::{
    cpu, GuestMemoryMmap, PciDeviceInfo, CPU_MANAGER_SNAPSHOT_ID, DEVICE_MANAGER_SNAPSHOT_ID,
    MEMORY_MANAGER_SNAPSHOT_ID,
};

/// Errors associated with VM management
#[derive(Debug, Error)]
pub enum Error {
    #[error("Cannot open kernel file: {0}")]
    KernelFile(#[source] io::Error),

    #[error("Cannot open initramfs file: {0}")]
    InitramfsFile(#[source] io::Error),

    #[error("Cannot load the kernel into memory: {0}")]
    KernelLoad(#[source] linux_loader::loader::Error),

    #[cfg(target_arch = "aarch64")]
    #[error("Cannot load the UEFI binary in memory: {0:?}")]
    UefiLoad(#[source] arch::aarch64::uefi::Error),

    #[error("Cannot load the initramfs into memory")]
    InitramfsLoad,

    #[error("Cannot load the kernel command line in memory: {0}")]
    LoadCmdLine(#[source] linux_loader::loader::Error),

    #[error("Failed to apply landlock config during vm_create: {0}")]
    ApplyLandlock(#[source] LandlockError),

    #[error("Cannot modify the kernel command line: {0}")]
    CmdLineInsertStr(#[source] linux_loader::cmdline::Error),

    #[error("Cannot create the kernel command line: {0}")]
    CmdLineCreate(#[source] linux_loader::cmdline::Error),

    #[error("Cannot configure system: {0}")]
    ConfigureSystem(#[source] arch::Error),

    #[cfg(target_arch = "aarch64")]
    #[error("Cannot enable interrupt controller: {0:?}")]
    EnableInterruptController(#[source] interrupt_controller::Error),

    #[error("VM state is poisoned")]
    PoisonedState,

    #[error("Error from device manager: {0:?}")]
    DeviceManager(#[source] DeviceManagerError),

    #[error("Error initializing VM: {0:?}")]
    InitializeVm(#[source] hypervisor::HypervisorVmError),

    #[error("No device with id {0:?} to remove")]
    NoDeviceToRemove(String),

    #[error("Cannot spawn a signal handler thread: {0}")]
    SignalHandlerSpawn(#[source] io::Error),

    #[error("Failed to join on threads: {0:?}")]
    ThreadCleanup(std::boxed::Box<dyn std::any::Any + std::marker::Send>),

    #[error("VM config is missing")]
    VmMissingConfig,

    #[error("VM is not created")]
    VmNotCreated,

    #[error("VM is already created")]
    VmAlreadyCreated,

    #[error("VM is not running")]
    VmNotRunning,

    #[error("Cannot clone EventFd: {0}")]
    EventFdClone(#[source] io::Error),

    #[error("invalid VM state transition: {0:?} to {1:?}")]
    InvalidStateTransition(VmState, VmState),

    #[error("Error from CPU manager: {0}")]
    CpuManager(#[source] cpu::Error),

    #[error("Cannot pause devices: {0}")]
    PauseDevices(#[source] MigratableError),

    #[error("Cannot resume devices: {0}")]
    ResumeDevices(#[source] MigratableError),

    #[error("Cannot pause CPUs: {0}")]
    PauseCpus(#[source] MigratableError),

    #[error("Cannot resume cpus: {0}")]
    ResumeCpus(#[source] MigratableError),

    #[error("Cannot pause VM: {0}")]
    Pause(#[source] MigratableError),

    #[error("Cannot resume VM: {0}")]
    Resume(#[source] MigratableError),

    #[error("Memory manager error: {0:?}")]
    MemoryManager(#[source] MemoryManagerError),

    #[error("Eventfd write error: {0}")]
    EventfdError(#[source] std::io::Error),

    #[error("Cannot snapshot VM: {0}")]
    Snapshot(#[source] MigratableError),

    #[error("Cannot restore VM: {0}")]
    Restore(#[source] MigratableError),

    #[error("Cannot send VM snapshot: {0}")]
    SnapshotSend(#[source] MigratableError),

    #[error("Invalid restore source URL")]
    InvalidRestoreSourceUrl,

    #[error("Failed to validate config: {0}")]
    ConfigValidation(#[source] ValidationError),

    #[error("Too many virtio-vsock devices")]
    TooManyVsockDevices,

    #[error("Failed serializing into JSON: {0}")]
    SerializeJson(#[source] serde_json::Error),

    #[error("Invalid NUMA configuration")]
    InvalidNumaConfig,

    #[error("Cannot create seccomp filter: {0}")]
    CreateSeccompFilter(#[source] seccompiler::Error),

    #[error("Cannot apply seccomp filter: {0}")]
    ApplySeccompFilter(#[source] seccompiler::Error),

    #[error("Failed resizing a memory zone")]
    ResizeZone,

    #[error("Cannot activate virtio devices: {0:?}")]
    ActivateVirtioDevices(#[source] DeviceManagerError),

    #[error("Error triggering power button: {0:?}")]
    PowerButton(#[source] DeviceManagerError),

    #[error("Kernel lacks PVH header")]
    KernelMissingPvhHeader,

    #[error("Failed to allocate firmware RAM: {0:?}")]
    AllocateFirmwareMemory(#[source] MemoryManagerError),

    #[error("Error manipulating firmware file: {0}")]
    FirmwareFile(#[source] std::io::Error),

    #[error("Firmware too big")]
    FirmwareTooLarge,

    #[error("Failed to copy firmware to memory: {0}")]
    FirmwareLoad(#[source] vm_memory::GuestMemoryError),

    #[cfg(feature = "sev_snp")]
    #[error("Error enabling SEV-SNP VM: {0}")]
    InitializeSevSnpVm(#[source] hypervisor::HypervisorVmError),

    #[cfg(feature = "tdx")]
    #[error("Error performing I/O on TDX firmware file: {0}")]
    LoadTdvf(#[source] std::io::Error),

    #[cfg(feature = "tdx")]
    #[error("Error performing I/O on the TDX payload file: {0}")]
    LoadPayload(#[source] std::io::Error),

    #[cfg(feature = "tdx")]
    #[error("Error parsing TDVF: {0}")]
    ParseTdvf(#[source] arch::x86_64::tdx::TdvfError),

    #[cfg(feature = "tdx")]
    #[error("Error populating TDX HOB: {0}")]
    PopulateHob(#[source] arch::x86_64::tdx::TdvfError),

    #[cfg(feature = "tdx")]
    #[error("Error allocating TDVF memory: {0:?}")]
    AllocatingTdvfMemory(#[source] crate::memory_manager::Error),

    #[cfg(feature = "tdx")]
    #[error("Error enabling TDX VM: {0}")]
    InitializeTdxVm(#[source] hypervisor::HypervisorVmError),

    #[cfg(feature = "tdx")]
    #[error("Error enabling TDX memory region: {0}")]
    InitializeTdxMemoryRegion(#[source] hypervisor::HypervisorVmError),

    #[cfg(feature = "tdx")]
    #[error("Error finalizing TDX VM: {0}")]
    FinalizeTdx(#[source] hypervisor::HypervisorVmError),

    #[cfg(feature = "tdx")]
    #[error("TDX firmware missing")]
    TdxFirmwareMissing,

    #[cfg(feature = "tdx")]
    #[error("Invalid TDX payload type")]
    InvalidPayloadType,

    #[cfg(feature = "guest_debug")]
    #[error("Error debugging VM: {0:?}")]
    Debug(#[source] DebuggableError),

    #[error("Error spawning kernel loading thread")]
    KernelLoadThreadSpawn(#[source] std::io::Error),

    #[error("Error joining kernel loading thread")]
    KernelLoadThreadJoin(std::boxed::Box<dyn std::any::Any + std::marker::Send>),

    #[error("Payload configuration is not bootable")]
    InvalidPayload,

    #[cfg(all(target_arch = "x86_64", feature = "guest_debug"))]
    #[error("Error coredumping VM: {0:?}")]
    Coredump(#[source] GuestDebuggableError),

    #[cfg(feature = "igvm")]
    #[error("Cannot open igvm file: {0}")]
    IgvmFile(#[source] io::Error),

    #[cfg(feature = "igvm")]
    #[error("Cannot load the igvm into memory: {0}")]
    IgvmLoad(#[source] igvm_loader::Error),

    #[error("Error injecting NMI")]
    ErrorNmi,

    #[error("Error resuming the VM: {0}")]
    ResumeVm(#[source] hypervisor::HypervisorVmError),

    #[error("Error creating console devices")]
    CreateConsoleDevices(#[source] ConsoleDeviceError),

<<<<<<< HEAD
    #[error("Error locking the disk images")]
    LockingError(DeviceManagerError),

    #[error("Fw Cfg missing kernel file")]
    FwCfgKernelFile,

    #[error("Fw Cfg missing initramfs")]
    FwCfgInitramfs,

    #[error("Fw Cfg missing kernel cmdline")]
    FwCfgCmdline,

    #[error("Fw Cfg file not found")]
    FwCfgCliFile,
=======
    #[error("Error locking disk images: Another instance likely holds a lock")]
    LockingError(#[source] DeviceManagerError),
>>>>>>> d4651755
}
pub type Result<T> = result::Result<T, Error>;

#[derive(Clone, Copy, Debug, Deserialize, Serialize, PartialEq, Eq)]
pub enum VmState {
    Created,
    Running,
    Shutdown,
    Paused,
    BreakPoint,
}

impl VmState {
    fn valid_transition(self, new_state: VmState) -> Result<()> {
        match self {
            VmState::Created => match new_state {
                VmState::Created => Err(Error::InvalidStateTransition(self, new_state)),
                VmState::Running | VmState::Paused | VmState::BreakPoint | VmState::Shutdown => {
                    Ok(())
                }
            },

            VmState::Running => match new_state {
                VmState::Created | VmState::Running => {
                    Err(Error::InvalidStateTransition(self, new_state))
                }
                VmState::Paused | VmState::Shutdown | VmState::BreakPoint => Ok(()),
            },

            VmState::Shutdown => match new_state {
                VmState::Paused | VmState::Created | VmState::Shutdown | VmState::BreakPoint => {
                    Err(Error::InvalidStateTransition(self, new_state))
                }
                VmState::Running => Ok(()),
            },

            VmState::Paused => match new_state {
                VmState::Created | VmState::Paused | VmState::BreakPoint => {
                    Err(Error::InvalidStateTransition(self, new_state))
                }
                VmState::Running | VmState::Shutdown => Ok(()),
            },
            VmState::BreakPoint => match new_state {
                VmState::Created | VmState::Running => Ok(()),
                _ => Err(Error::InvalidStateTransition(self, new_state)),
            },
        }
    }
}

struct VmOpsHandler {
    memory: GuestMemoryAtomic<GuestMemoryMmap>,
    #[cfg(target_arch = "x86_64")]
    io_bus: Arc<Bus>,
    mmio_bus: Arc<Bus>,
}

impl VmOps for VmOpsHandler {
    fn guest_mem_write(&self, gpa: u64, buf: &[u8]) -> result::Result<usize, HypervisorVmError> {
        self.memory
            .memory()
            .write(buf, GuestAddress(gpa))
            .map_err(|e| HypervisorVmError::GuestMemWrite(e.into()))
    }

    fn guest_mem_read(&self, gpa: u64, buf: &mut [u8]) -> result::Result<usize, HypervisorVmError> {
        self.memory
            .memory()
            .read(buf, GuestAddress(gpa))
            .map_err(|e| HypervisorVmError::GuestMemRead(e.into()))
    }

    fn mmio_read(&self, gpa: u64, data: &mut [u8]) -> result::Result<(), HypervisorVmError> {
        if let Err(vm_device::BusError::MissingAddressRange) = self.mmio_bus.read(gpa, data) {
            info!("Guest MMIO read to unregistered address 0x{:x}", gpa);
        }
        Ok(())
    }

    fn mmio_write(&self, gpa: u64, data: &[u8]) -> result::Result<(), HypervisorVmError> {
        match self.mmio_bus.write(gpa, data) {
            Err(vm_device::BusError::MissingAddressRange) => {
                info!("Guest MMIO write to unregistered address 0x{:x}", gpa);
            }
            Ok(Some(barrier)) => {
                info!("Waiting for barrier");
                barrier.wait();
                info!("Barrier released");
            }
            _ => {}
        };
        Ok(())
    }

    #[cfg(target_arch = "x86_64")]
    fn pio_read(&self, port: u64, data: &mut [u8]) -> result::Result<(), HypervisorVmError> {
        if let Err(vm_device::BusError::MissingAddressRange) = self.io_bus.read(port, data) {
            info!("Guest PIO read to unregistered address 0x{:x}", port);
        }
        Ok(())
    }

    #[cfg(target_arch = "x86_64")]
    fn pio_write(&self, port: u64, data: &[u8]) -> result::Result<(), HypervisorVmError> {
        match self.io_bus.write(port, data) {
            Err(vm_device::BusError::MissingAddressRange) => {
                info!("Guest PIO write to unregistered address 0x{:x}", port);
            }
            Ok(Some(barrier)) => {
                info!("Waiting for barrier");
                barrier.wait();
                info!("Barrier released");
            }
            _ => {}
        };
        Ok(())
    }
}

pub fn physical_bits(hypervisor: &Arc<dyn hypervisor::Hypervisor>, max_phys_bits: u8) -> u8 {
    let host_phys_bits = get_host_cpu_phys_bits(hypervisor);

    cmp::min(host_phys_bits, max_phys_bits)
}

pub struct Vm {
    #[cfg(feature = "tdx")]
    kernel: Option<File>,
    initramfs: Option<File>,
    threads: Vec<thread::JoinHandle<()>>,
    device_manager: Arc<Mutex<DeviceManager>>,
    config: Arc<Mutex<VmConfig>>,
    state: RwLock<VmState>,
    cpu_manager: Arc<Mutex<cpu::CpuManager>>,
    memory_manager: Arc<Mutex<MemoryManager>>,
    #[cfg_attr(any(not(feature = "kvm"), target_arch = "aarch64"), allow(dead_code))]
    // The hypervisor abstracted virtual machine.
    vm: Arc<dyn hypervisor::Vm>,
    #[cfg(target_arch = "x86_64")]
    saved_clock: Option<hypervisor::ClockData>,
    #[cfg(not(target_arch = "riscv64"))]
    numa_nodes: NumaNodes,
    #[cfg_attr(any(not(feature = "kvm"), target_arch = "aarch64"), allow(dead_code))]
    #[cfg(not(target_arch = "riscv64"))]
    hypervisor: Arc<dyn hypervisor::Hypervisor>,
    stop_on_boot: bool,
    load_payload_handle: Option<thread::JoinHandle<Result<EntryPoint>>>,
}

impl Vm {
    pub const HANDLED_SIGNALS: [i32; 1] = [SIGWINCH];

    #[allow(clippy::too_many_arguments)]
    pub fn new_from_memory_manager(
        config: Arc<Mutex<VmConfig>>,
        memory_manager: Arc<Mutex<MemoryManager>>,
        vm: Arc<dyn hypervisor::Vm>,
        exit_evt: EventFd,
        reset_evt: EventFd,
        #[cfg(feature = "guest_debug")] vm_debug_evt: EventFd,
        seccomp_action: &SeccompAction,
        hypervisor: Arc<dyn hypervisor::Hypervisor>,
        activate_evt: EventFd,
        #[cfg(not(target_arch = "riscv64"))] timestamp: Instant,
        console_info: Option<ConsoleInfo>,
        console_resize_pipe: Option<Arc<File>>,
        original_termios: Arc<Mutex<Option<termios>>>,
        snapshot: Option<Snapshot>,
    ) -> Result<Self> {
        trace_scoped!("Vm::new_from_memory_manager");

        let boot_id_list = config
            .lock()
            .unwrap()
            .validate()
            .map_err(Error::ConfigValidation)?;

        info!("Booting VM from config: {:?}", &config);

        // Create NUMA nodes based on NumaConfig.
        let numa_nodes =
            Self::create_numa_nodes(config.lock().unwrap().numa.clone(), &memory_manager)?;

        #[cfg(feature = "tdx")]
        let tdx_enabled = config.lock().unwrap().is_tdx_enabled();
        #[cfg(feature = "sev_snp")]
        let sev_snp_enabled = config.lock().unwrap().is_sev_snp_enabled();
        #[cfg(feature = "tdx")]
        let force_iommu = tdx_enabled;
        #[cfg(feature = "sev_snp")]
        let force_iommu = sev_snp_enabled;
        #[cfg(not(any(feature = "tdx", feature = "sev_snp")))]
        let force_iommu = false;

        #[cfg(feature = "guest_debug")]
        let stop_on_boot = config.lock().unwrap().gdb;
        #[cfg(not(feature = "guest_debug"))]
        let stop_on_boot = false;

        let memory = memory_manager.lock().unwrap().guest_memory();
        let io_bus = Arc::new(Bus::new());
        let mmio_bus = Arc::new(Bus::new());

        let vm_ops: Arc<dyn VmOps> = Arc::new(VmOpsHandler {
            memory,
            #[cfg(target_arch = "x86_64")]
            io_bus: io_bus.clone(),
            mmio_bus: mmio_bus.clone(),
        });

        let cpus_config = { &config.lock().unwrap().cpus.clone() };
        let cpu_manager = cpu::CpuManager::new(
            cpus_config,
            vm.clone(),
            exit_evt.try_clone().map_err(Error::EventFdClone)?,
            reset_evt.try_clone().map_err(Error::EventFdClone)?,
            #[cfg(feature = "guest_debug")]
            vm_debug_evt,
            &hypervisor,
            seccomp_action.clone(),
            vm_ops,
            #[cfg(feature = "tdx")]
            tdx_enabled,
            &numa_nodes,
            #[cfg(feature = "sev_snp")]
            sev_snp_enabled,
        )
        .map_err(Error::CpuManager)?;

        #[cfg(target_arch = "x86_64")]
        cpu_manager
            .lock()
            .unwrap()
            .populate_cpuid(
                &memory_manager,
                &hypervisor,
                #[cfg(feature = "tdx")]
                tdx_enabled,
            )
            .map_err(Error::CpuManager)?;

        // The initial TDX configuration must be done before the vCPUs are
        // created
        #[cfg(feature = "tdx")]
        if tdx_enabled {
            let cpuid = cpu_manager.lock().unwrap().common_cpuid();
            let max_vcpus = cpu_manager.lock().unwrap().max_vcpus() as u32;
            vm.tdx_init(&cpuid, max_vcpus)
                .map_err(Error::InitializeTdxVm)?;
        }

        #[cfg(feature = "tdx")]
        let dynamic = !tdx_enabled;
        #[cfg(not(feature = "tdx"))]
        let dynamic = true;

        #[cfg(feature = "kvm")]
        let is_kvm = matches!(
            hypervisor.hypervisor_type(),
            hypervisor::HypervisorType::Kvm
        );
        #[cfg(feature = "mshv")]
        let is_mshv = matches!(
            hypervisor.hypervisor_type(),
            hypervisor::HypervisorType::Mshv
        );

        let device_manager = DeviceManager::new(
            io_bus,
            mmio_bus,
            vm.clone(),
            config.clone(),
            memory_manager.clone(),
            cpu_manager.clone(),
            exit_evt.try_clone().map_err(Error::EventFdClone)?,
            reset_evt,
            seccomp_action.clone(),
            numa_nodes.clone(),
            &activate_evt,
            force_iommu,
            boot_id_list,
            #[cfg(not(target_arch = "riscv64"))]
            timestamp,
            snapshot_from_id(snapshot.as_ref(), DEVICE_MANAGER_SNAPSHOT_ID),
            dynamic,
        )
        .map_err(Error::DeviceManager)?;

        // For MSHV, we need to create the interrupt controller before we initialize the VM.
        // Because we need to set the base address of GICD before we initialize the VM.
        #[cfg(feature = "mshv")]
        {
            if is_mshv {
                let ic = device_manager
                    .lock()
                    .unwrap()
                    .create_interrupt_controller()
                    .map_err(Error::DeviceManager)?;

                vm.init().map_err(Error::InitializeVm)?;

                device_manager
                    .lock()
                    .unwrap()
                    .create_devices(
                        console_info.clone(),
                        console_resize_pipe.clone(),
                        original_termios.clone(),
                        ic,
                    )
                    .map_err(Error::DeviceManager)?;
            }
        }

        memory_manager
            .lock()
            .unwrap()
            .allocate_address_space()
            .map_err(Error::MemoryManager)?;

        #[cfg(target_arch = "aarch64")]
        memory_manager
            .lock()
            .unwrap()
            .add_uefi_flash()
            .map_err(Error::MemoryManager)?;

        // Loading the igvm file is pushed down here because
        // igvm parser needs cpu_manager to retrieve cpuid leaf.
        // Currently, Microsoft Hypervisor does not provide any
        // Hypervisor specific common cpuid, we need to call get_cpuid_values
        // per cpuid through cpu_manager.
        let load_payload_handle = if snapshot.is_none() {
            Self::load_payload_async(
                &memory_manager,
                &config,
                #[cfg(feature = "igvm")]
                &cpu_manager,
                #[cfg(feature = "sev_snp")]
                sev_snp_enabled,
            )?
        } else {
            None
        };

        cpu_manager
            .lock()
            .unwrap()
            .create_boot_vcpus(snapshot_from_id(snapshot.as_ref(), CPU_MANAGER_SNAPSHOT_ID))
            .map_err(Error::CpuManager)?;

        // For KVM, we need to create interrupt controller after we create boot vcpus.
        // Because we restore GIC state from the snapshot as part of boot vcpu creation.
        // This means that we need to create interrupt controller after we restore in case of KVM guests.
        #[cfg(feature = "kvm")]
        {
            if is_kvm {
                let ic = device_manager
                    .lock()
                    .unwrap()
                    .create_interrupt_controller()
                    .map_err(Error::DeviceManager)?;

                vm.init().map_err(Error::InitializeVm)?;

                device_manager
                    .lock()
                    .unwrap()
                    .create_devices(console_info, console_resize_pipe, original_termios, ic)
                    .map_err(Error::DeviceManager)?;
            }
        }

        // This initial SEV-SNP configuration must be done immediately after
        // vCPUs are created. As part of this initialization we are
        // transitioning the guest into secure state.
        #[cfg(feature = "sev_snp")]
        if sev_snp_enabled {
            vm.sev_snp_init().map_err(Error::InitializeSevSnpVm)?;
        }

        #[cfg(all(feature = "fw_cfg", not(target_arch = "riscv64")))]
        {
            let _ = device_manager
                .lock()
                .unwrap()
                .fw_cfg()
                .expect("fw_cfg device must be present")
                .lock()
                .unwrap()
                .add_e820(config.lock().unwrap().memory.size as usize);

            let kernel = config
                .lock()
                .unwrap()
                .payload
                .as_ref()
                .map(|p| p.kernel.as_ref().map(File::open))
                .unwrap_or_default()
                .transpose()
                .map_err(Error::KernelFile)?;
            if let Some(kernel_file) = kernel {
                let _ = device_manager
                    .lock()
                    .unwrap()
                    .fw_cfg()
                    .expect("fw_cfg device must be present")
                    .lock()
                    .unwrap()
                    .add_kernel_data(&kernel_file);
            } else {
                return Err(Error::FwCfgKernelFile);
            }
            let cmdline = Vm::generate_cmdline(
                config.lock().unwrap().payload.as_ref().unwrap(),
                #[cfg(target_arch = "aarch64")]
                &device_manager,
            )
            .map_err(|_| Error::FwCfgCmdline)?
            .as_cstring()
            .map_err(|_| Error::FwCfgCmdline)?;
            let _ = device_manager
                .lock()
                .unwrap()
                .fw_cfg()
                .expect("fw_cfg device must be present")
                .lock()
                .unwrap()
                .add_kernel_cmdline(cmdline);
            let initramfs = config
                .lock()
                .unwrap()
                .payload
                .as_ref()
                .map(|p| p.initramfs.as_ref().map(File::open))
                .unwrap_or_default()
                .transpose()
                .map_err(Error::InitramfsFile)?;
            // We measure the initramfs when running Oak Containers in SNP mode (initramfs = Stage1)
            // o/w use Stage0 to launch cloud disk images
            if let Some(initramfs_file) = initramfs {
                let _ = device_manager
                    .lock()
                    .unwrap()
                    .fw_cfg()
                    .expect("fw_cfg device must be present")
                    .lock()
                    .unwrap()
                    .add_initramfs_data(&initramfs_file);
            }
            let fw_cfg_files_opt = config.lock().unwrap().fw_cfg.clone();
            if let Some(fw_cfg_files) = fw_cfg_files_opt {
                for fw_cfg_file in fw_cfg_files {
                    let _ = device_manager
                        .lock()
                        .unwrap()
                        .fw_cfg()
                        .expect("fw_cfg device must be present")
                        .lock()
                        .unwrap()
                        .add_item(FwCfgItem {
                            name: fw_cfg_file.name.unwrap(),
                            content: devices::legacy::fw_cfg::FwCfgContent::File(
                                0,
                                File::open(fw_cfg_file.file.unwrap())
                                    .map_err(|_| Error::FwCfgCliFile)?,
                            ),
                        });
                }
            }
        }

        #[cfg(feature = "tdx")]
        let kernel = config
            .lock()
            .unwrap()
            .payload
            .as_ref()
            .map(|p| p.kernel.as_ref().map(File::open))
            .unwrap_or_default()
            .transpose()
            .map_err(Error::KernelFile)?;

        let initramfs = config
            .lock()
            .unwrap()
            .payload
            .as_ref()
            .map(|p| p.initramfs.as_ref().map(File::open))
            .unwrap_or_default()
            .transpose()
            .map_err(Error::InitramfsFile)?;

        #[cfg(target_arch = "x86_64")]
        let saved_clock = if let Some(snapshot) = snapshot.as_ref() {
            let vm_snapshot = get_vm_snapshot(snapshot).map_err(Error::Restore)?;
            vm_snapshot.clock
        } else {
            None
        };

        let vm_state = if snapshot.is_some() {
            VmState::Paused
        } else {
            VmState::Created
        };

        Ok(Vm {
            #[cfg(feature = "tdx")]
            kernel,
            initramfs,
            device_manager,
            config,
            threads: Vec::with_capacity(1),
            state: RwLock::new(vm_state),
            cpu_manager,
            memory_manager,
            vm,
            #[cfg(target_arch = "x86_64")]
            saved_clock,
            #[cfg(not(target_arch = "riscv64"))]
            numa_nodes,
            #[cfg(not(target_arch = "riscv64"))]
            hypervisor,
            stop_on_boot,
            load_payload_handle,
        })
    }

    fn create_numa_nodes(
        configs: Option<Vec<NumaConfig>>,
        memory_manager: &Arc<Mutex<MemoryManager>>,
    ) -> Result<NumaNodes> {
        let mm = memory_manager.lock().unwrap();
        let mm_zones = mm.memory_zones();
        let mut numa_nodes = BTreeMap::new();

        if let Some(configs) = &configs {
            for config in configs.iter() {
                if numa_nodes.contains_key(&config.guest_numa_id) {
                    error!("Can't define twice the same NUMA node");
                    return Err(Error::InvalidNumaConfig);
                }

                let mut node = NumaNode::default();

                if let Some(memory_zones) = &config.memory_zones {
                    for memory_zone in memory_zones.iter() {
                        if let Some(mm_zone) = mm_zones.get(memory_zone) {
                            node.memory_regions.extend(mm_zone.regions().clone());
                            if let Some(virtiomem_zone) = mm_zone.virtio_mem_zone() {
                                node.hotplug_regions.push(virtiomem_zone.region().clone());
                            }
                            node.memory_zones.push(memory_zone.clone());
                        } else {
                            error!("Unknown memory zone '{}'", memory_zone);
                            return Err(Error::InvalidNumaConfig);
                        }
                    }
                }

                if let Some(cpus) = &config.cpus {
                    node.cpus.extend(cpus);
                }

                if let Some(pci_segments) = &config.pci_segments {
                    node.pci_segments.extend(pci_segments);
                }

                if let Some(distances) = &config.distances {
                    for distance in distances.iter() {
                        let dest = distance.destination;
                        let dist = distance.distance;

                        if !configs.iter().any(|cfg| cfg.guest_numa_id == dest) {
                            error!("Unknown destination NUMA node {}", dest);
                            return Err(Error::InvalidNumaConfig);
                        }

                        if node.distances.contains_key(&dest) {
                            error!("Destination NUMA node {} has been already set", dest);
                            return Err(Error::InvalidNumaConfig);
                        }

                        node.distances.insert(dest, dist);
                    }
                }

                #[cfg(target_arch = "x86_64")]
                if let Some(sgx_epc_sections) = &config.sgx_epc_sections {
                    if let Some(sgx_epc_region) = mm.sgx_epc_region() {
                        let mm_sections = sgx_epc_region.epc_sections();
                        for sgx_epc_section in sgx_epc_sections.iter() {
                            if let Some(mm_section) = mm_sections.get(sgx_epc_section) {
                                node.sgx_epc_sections.push(mm_section.clone());
                            } else {
                                error!("Unknown SGX EPC section '{}'", sgx_epc_section);
                                return Err(Error::InvalidNumaConfig);
                            }
                        }
                    } else {
                        error!("Missing SGX EPC region");
                        return Err(Error::InvalidNumaConfig);
                    }
                }

                numa_nodes.insert(config.guest_numa_id, node);
            }
        }

        Ok(numa_nodes)
    }

    #[allow(clippy::too_many_arguments)]
    pub fn new(
        vm_config: Arc<Mutex<VmConfig>>,
        exit_evt: EventFd,
        reset_evt: EventFd,
        #[cfg(feature = "guest_debug")] vm_debug_evt: EventFd,
        seccomp_action: &SeccompAction,
        hypervisor: Arc<dyn hypervisor::Hypervisor>,
        activate_evt: EventFd,
        console_info: Option<ConsoleInfo>,
        console_resize_pipe: Option<Arc<File>>,
        original_termios: Arc<Mutex<Option<termios>>>,
        snapshot: Option<Snapshot>,
        source_url: Option<&str>,
        prefault: Option<bool>,
    ) -> Result<Self> {
        trace_scoped!("Vm::new");

        #[cfg(not(target_arch = "riscv64"))]
        let timestamp = Instant::now();

        #[cfg(feature = "tdx")]
        let tdx_enabled = if snapshot.is_some() {
            false
        } else {
            vm_config.lock().unwrap().is_tdx_enabled()
        };

        #[cfg(feature = "sev_snp")]
        let sev_snp_enabled = if snapshot.is_some() {
            false
        } else {
            vm_config.lock().unwrap().is_sev_snp_enabled()
        };

        let vm = Self::create_hypervisor_vm(
            &hypervisor,
            #[cfg(feature = "tdx")]
            tdx_enabled,
            #[cfg(feature = "sev_snp")]
            sev_snp_enabled,
            #[cfg(feature = "sev_snp")]
            vm_config.lock().unwrap().memory.total_size(),
        )?;

        let phys_bits = physical_bits(&hypervisor, vm_config.lock().unwrap().cpus.max_phys_bits);

        let memory_manager = if let Some(snapshot) =
            snapshot_from_id(snapshot.as_ref(), MEMORY_MANAGER_SNAPSHOT_ID)
        {
            MemoryManager::new_from_snapshot(
                &snapshot,
                vm.clone(),
                &vm_config.lock().unwrap().memory.clone(),
                source_url,
                prefault.unwrap(),
                phys_bits,
            )
            .map_err(Error::MemoryManager)?
        } else {
            #[cfg(target_arch = "x86_64")]
            let sgx_epc_config = vm_config.lock().unwrap().sgx_epc.clone();

            MemoryManager::new(
                vm.clone(),
                &vm_config.lock().unwrap().memory.clone(),
                None,
                phys_bits,
                #[cfg(feature = "tdx")]
                tdx_enabled,
                None,
                None,
                #[cfg(target_arch = "x86_64")]
                sgx_epc_config,
            )
            .map_err(Error::MemoryManager)?
        };

        Vm::new_from_memory_manager(
            vm_config,
            memory_manager,
            vm,
            exit_evt,
            reset_evt,
            #[cfg(feature = "guest_debug")]
            vm_debug_evt,
            seccomp_action,
            hypervisor,
            activate_evt,
            #[cfg(not(target_arch = "riscv64"))]
            timestamp,
            console_info,
            console_resize_pipe,
            original_termios,
            snapshot,
        )
    }

    pub fn create_hypervisor_vm(
        hypervisor: &Arc<dyn hypervisor::Hypervisor>,
        #[cfg(feature = "tdx")] tdx_enabled: bool,
        #[cfg(feature = "sev_snp")] sev_snp_enabled: bool,
        #[cfg(feature = "sev_snp")] mem_size: u64,
    ) -> Result<Arc<dyn hypervisor::Vm>> {
        hypervisor.check_required_extensions().unwrap();

        cfg_if::cfg_if! {
            if #[cfg(feature = "tdx")] {
                // Passing KVM_X86_TDX_VM: 1 if tdx_enabled is true
                // Otherwise KVM_X86_LEGACY_VM: 0
                // value of tdx_enabled is mapped to KVM_X86_TDX_VM or KVM_X86_LEGACY_VM
                let vm = hypervisor
                    .create_vm_with_type(u64::from(tdx_enabled))
                    .unwrap();
            } else if #[cfg(feature = "sev_snp")] {
                // Passing SEV_SNP_ENABLED: 1 if sev_snp_enabled is true
                // Otherwise SEV_SNP_DISABLED: 0
                // value of sev_snp_enabled is mapped to SEV_SNP_ENABLED for true or SEV_SNP_DISABLED for false
                let vm = hypervisor
                    .create_vm_with_type_and_memory(u64::from(sev_snp_enabled), mem_size)
                    .unwrap();
            } else {
                let vm = hypervisor.create_vm().unwrap();
            }
        }

        #[cfg(target_arch = "x86_64")]
        {
            vm.set_identity_map_address(KVM_IDENTITY_MAP_START.0)
                .unwrap();
            vm.set_tss_address(KVM_TSS_START.0 as usize).unwrap();
            vm.enable_split_irq().unwrap();
        }

        Ok(vm)
    }

    fn load_initramfs(&mut self, guest_mem: &GuestMemoryMmap) -> Result<arch::InitramfsConfig> {
        let initramfs = self.initramfs.as_mut().unwrap();
        let size: usize = initramfs
            .seek(SeekFrom::End(0))
            .map_err(|_| Error::InitramfsLoad)?
            .try_into()
            .unwrap();
        initramfs.rewind().map_err(|_| Error::InitramfsLoad)?;

        let address =
            arch::initramfs_load_addr(guest_mem, size).map_err(|_| Error::InitramfsLoad)?;
        let address = GuestAddress(address);

        guest_mem
            .read_volatile_from(address, initramfs, size)
            .map_err(|_| Error::InitramfsLoad)?;

        info!("Initramfs loaded: address = 0x{:x}", address.0);
        Ok(arch::InitramfsConfig { address, size })
    }

    pub fn generate_cmdline(
        payload: &PayloadConfig,
        #[cfg(any(target_arch = "aarch64", target_arch = "riscv64"))] device_manager: &Arc<
            Mutex<DeviceManager>,
        >,
    ) -> Result<Cmdline> {
        let mut cmdline = Cmdline::new(arch::CMDLINE_MAX_SIZE).map_err(Error::CmdLineCreate)?;
        if let Some(s) = payload.cmdline.as_ref() {
            cmdline.insert_str(s).map_err(Error::CmdLineInsertStr)?;
        }

        #[cfg(any(target_arch = "aarch64", target_arch = "riscv64"))]
        for entry in device_manager.lock().unwrap().cmdline_additions() {
            cmdline.insert_str(entry).map_err(Error::CmdLineInsertStr)?;
        }
        Ok(cmdline)
    }

    #[cfg(target_arch = "aarch64")]
    fn load_firmware(mut firmware: &File, memory_manager: Arc<Mutex<MemoryManager>>) -> Result<()> {
        let uefi_flash = memory_manager.lock().as_ref().unwrap().uefi_flash();
        let mem = uefi_flash.memory();
        arch::aarch64::uefi::load_uefi(mem.deref(), arch::layout::UEFI_START, &mut firmware)
            .map_err(Error::UefiLoad)?;
        Ok(())
    }

    #[cfg(target_arch = "aarch64")]
    fn load_kernel(
        firmware: Option<File>,
        kernel: Option<File>,
        memory_manager: Arc<Mutex<MemoryManager>>,
    ) -> Result<EntryPoint> {
        let guest_memory = memory_manager.lock().as_ref().unwrap().guest_memory();
        let mem = guest_memory.memory();
        let entry_addr = match (firmware, kernel) {
            (None, Some(mut kernel)) => {
                match linux_loader::loader::pe::PE::load(
                    mem.deref(),
                    Some(arch::layout::KERNEL_START),
                    &mut kernel,
                    None,
                ) {
                    Ok(entry_addr) => entry_addr.kernel_load,
                    // Try to load the binary as kernel PE file at first.
                    // If failed, retry to load it as UEFI binary.
                    // As the UEFI binary is formatless, it must be the last option to try.
                    Err(linux_loader::loader::Error::Pe(InvalidImageMagicNumber)) => {
                        Self::load_firmware(&kernel, memory_manager)?;
                        arch::layout::UEFI_START
                    }
                    Err(e) => {
                        return Err(Error::KernelLoad(e));
                    }
                }
            }
            (Some(firmware), None) => {
                Self::load_firmware(&firmware, memory_manager)?;
                arch::layout::UEFI_START
            }
            _ => return Err(Error::InvalidPayload),
        };

        Ok(EntryPoint { entry_addr })
    }

    #[cfg(target_arch = "riscv64")]
    fn load_kernel(
        firmware: Option<File>,
        kernel: Option<File>,
        memory_manager: Arc<Mutex<MemoryManager>>,
    ) -> Result<EntryPoint> {
        let guest_memory = memory_manager.lock().as_ref().unwrap().guest_memory();
        let mem = guest_memory.memory();
        let alignment = 0x20_0000;
        let aligned_kernel_addr = arch::layout::KERNEL_START.0 + (alignment - 1) & !(alignment - 1);
        let entry_addr = match (firmware, kernel) {
            (None, Some(mut kernel)) => {
                match linux_loader::loader::pe::PE::load(
                    mem.deref(),
                    Some(GuestAddress(aligned_kernel_addr)),
                    &mut kernel,
                    None,
                ) {
                    Ok(entry_addr) => entry_addr.kernel_load,
                    // Try to load the binary as kernel PE file at first.
                    // If failed, retry to load it as UEFI binary.
                    // As the UEFI binary is formatless, it must be the last option to try.
                    Err(linux_loader::loader::Error::Pe(InvalidImageMagicNumber)) => {
                        // TODO: UEFI for riscv64 is scheduled to next stage.
                        unimplemented!()
                    }
                    Err(e) => {
                        return Err(Error::KernelLoad(e));
                    }
                }
            }
            (Some(_firmware), None) => {
                // TODO: UEFI for riscv64 is scheduled to next stage.
                unimplemented!()
            }
            _ => return Err(Error::InvalidPayload),
        };

        Ok(EntryPoint { entry_addr })
    }

    #[cfg(feature = "igvm")]
    fn load_igvm(
        igvm: File,
        memory_manager: Arc<Mutex<MemoryManager>>,
        cpu_manager: Arc<Mutex<cpu::CpuManager>>,
        #[cfg(feature = "sev_snp")] host_data: &Option<String>,
    ) -> Result<EntryPoint> {
        let res = igvm_loader::load_igvm(
            &igvm,
            memory_manager,
            cpu_manager.clone(),
            "",
            #[cfg(feature = "sev_snp")]
            host_data,
        )
        .map_err(Error::IgvmLoad)?;

        cfg_if::cfg_if! {
            if #[cfg(feature = "sev_snp")] {
                let entry_point = if cpu_manager.lock().unwrap().sev_snp_enabled() {
                    EntryPoint { entry_addr: vm_memory::GuestAddress(res.vmsa_gpa), setup_header: None }
                } else {
                    EntryPoint {entry_addr: vm_memory::GuestAddress(res.vmsa.rip), setup_header: None }
                };
            } else {
               let entry_point = EntryPoint { entry_addr: vm_memory::GuestAddress(res.vmsa.rip), setup_header: None };
            }
        };
        Ok(entry_point)
    }

    #[cfg(target_arch = "x86_64")]
    fn load_kernel(
        mut kernel: File,
        cmdline: Option<Cmdline>,
        memory_manager: Arc<Mutex<MemoryManager>>,
    ) -> Result<EntryPoint> {
        info!("Loading kernel");

        let mem = {
            let guest_memory = memory_manager.lock().as_ref().unwrap().guest_memory();
            guest_memory.memory()
        };

        // Try ELF binary with PVH boot.
        let entry_addr = linux_loader::loader::elf::Elf::load(
            mem.deref(),
            None,
            &mut kernel,
            Some(arch::layout::HIGH_RAM_START),
        )
        // Try loading kernel as bzImage.
        .or_else(|_| {
            BzImage::load(
                mem.deref(),
                None,
                &mut kernel,
                Some(arch::layout::HIGH_RAM_START),
            )
        })
        .map_err(Error::KernelLoad)?;

        if let Some(cmdline) = cmdline {
            linux_loader::loader::load_cmdline(mem.deref(), arch::layout::CMDLINE_START, &cmdline)
                .map_err(Error::LoadCmdLine)?;
        }

        if let PvhEntryPresent(entry_addr) = entry_addr.pvh_boot_cap {
            // Use the PVH kernel entry point to boot the guest
            info!("PVH kernel loaded: entry_addr = 0x{:x}", entry_addr.0);
            Ok(EntryPoint {
                entry_addr,
                setup_header: None,
            })
        } else if entry_addr.setup_header.is_some() {
            // Use the bzImage 32bit entry point to boot the guest
            info!(
                "bzImage kernel loaded: entry_addr = 0x{:x}",
                entry_addr.kernel_load.0
            );
            Ok(EntryPoint {
                entry_addr: entry_addr.kernel_load,
                setup_header: entry_addr.setup_header,
            })
        } else {
            Err(Error::KernelMissingPvhHeader)
        }
    }

    #[cfg(target_arch = "x86_64")]
    fn load_payload(
        payload: &PayloadConfig,
        memory_manager: Arc<Mutex<MemoryManager>>,
        #[cfg(feature = "igvm")] cpu_manager: Arc<Mutex<cpu::CpuManager>>,
        #[cfg(feature = "sev_snp")] sev_snp_enabled: bool,
    ) -> Result<EntryPoint> {
        trace_scoped!("load_payload");
        #[cfg(feature = "igvm")]
        {
            if let Some(_igvm_file) = &payload.igvm {
                let igvm = File::open(_igvm_file).map_err(Error::IgvmFile)?;
                #[cfg(feature = "sev_snp")]
                if sev_snp_enabled {
                    return Self::load_igvm(igvm, memory_manager, cpu_manager, &payload.host_data);
                }
                #[cfg(not(feature = "sev_snp"))]
                return Self::load_igvm(igvm, memory_manager, cpu_manager);
            }
        }
        match (
            &payload.firmware,
            &payload.kernel,
            &payload.initramfs,
            &payload.cmdline,
        ) {
            (Some(firmware), None, None, None) => {
                let firmware = File::open(firmware).map_err(Error::FirmwareFile)?;
                Self::load_kernel(firmware, None, memory_manager)
            }
            (None, Some(kernel), _, _) => {
                let kernel = File::open(kernel).map_err(Error::KernelFile)?;
                let cmdline = Self::generate_cmdline(payload)?;
                Self::load_kernel(kernel, Some(cmdline), memory_manager)
            }
            _ => Err(Error::InvalidPayload),
        }
    }

    #[cfg(any(target_arch = "aarch64", target_arch = "riscv64"))]
    fn load_payload(
        payload: &PayloadConfig,
        memory_manager: Arc<Mutex<MemoryManager>>,
    ) -> Result<EntryPoint> {
        match (&payload.firmware, &payload.kernel) {
            (Some(firmware), None) => {
                let firmware = File::open(firmware).map_err(Error::FirmwareFile)?;
                Self::load_kernel(Some(firmware), None, memory_manager)
            }
            (None, Some(kernel)) => {
                let kernel = File::open(kernel).map_err(Error::KernelFile)?;
                Self::load_kernel(None, Some(kernel), memory_manager)
            }
            _ => Err(Error::InvalidPayload),
        }
    }

    fn load_payload_async(
        memory_manager: &Arc<Mutex<MemoryManager>>,
        config: &Arc<Mutex<VmConfig>>,
        #[cfg(feature = "igvm")] cpu_manager: &Arc<Mutex<cpu::CpuManager>>,
        #[cfg(feature = "sev_snp")] sev_snp_enabled: bool,
    ) -> Result<Option<thread::JoinHandle<Result<EntryPoint>>>> {
        // Kernel with TDX is loaded in a different manner
        #[cfg(feature = "tdx")]
        if config.lock().unwrap().is_tdx_enabled() {
            return Ok(None);
        }

        config
            .lock()
            .unwrap()
            .payload
            .as_ref()
            .map(|payload| {
                let memory_manager = memory_manager.clone();
                let payload = payload.clone();
                #[cfg(feature = "igvm")]
                let cpu_manager = cpu_manager.clone();

                std::thread::Builder::new()
                    .name("payload_loader".into())
                    .spawn(move || {
                        Self::load_payload(
                            &payload,
                            memory_manager,
                            #[cfg(feature = "igvm")]
                            cpu_manager,
                            #[cfg(feature = "sev_snp")]
                            sev_snp_enabled,
                        )
                    })
                    .map_err(Error::KernelLoadThreadSpawn)
            })
            .transpose()
    }

    #[cfg(target_arch = "x86_64")]
    fn configure_system(&mut self, rsdp_addr: GuestAddress, entry_addr: EntryPoint) -> Result<()> {
        trace_scoped!("configure_system");
        info!("Configuring system");
        let mem = self.memory_manager.lock().unwrap().boot_guest_memory();

        let initramfs_config = match self.initramfs {
            Some(_) => Some(self.load_initramfs(&mem)?),
            None => None,
        };

        let boot_vcpus = self.cpu_manager.lock().unwrap().boot_vcpus();
        let rsdp_addr = Some(rsdp_addr);
        let sgx_epc_region = self
            .memory_manager
            .lock()
            .unwrap()
            .sgx_epc_region()
            .as_ref()
            .cloned();

        let serial_number = self
            .config
            .lock()
            .unwrap()
            .platform
            .as_ref()
            .and_then(|p| p.serial_number.clone());

        let uuid = self
            .config
            .lock()
            .unwrap()
            .platform
            .as_ref()
            .and_then(|p| p.uuid.clone());

        let oem_strings = self
            .config
            .lock()
            .unwrap()
            .platform
            .as_ref()
            .and_then(|p| p.oem_strings.clone());

        let oem_strings = oem_strings
            .as_deref()
            .map(|strings| strings.iter().map(|s| s.as_ref()).collect::<Vec<&str>>());

        let topology = self.cpu_manager.lock().unwrap().get_vcpu_topology();

        arch::configure_system(
            &mem,
            arch::layout::CMDLINE_START,
            arch::layout::CMDLINE_MAX_SIZE,
            &initramfs_config,
            boot_vcpus,
            entry_addr.setup_header,
            rsdp_addr,
            sgx_epc_region,
            serial_number.as_deref(),
            uuid.as_deref(),
            oem_strings.as_deref(),
            topology,
        )
        .map_err(Error::ConfigureSystem)?;
        Ok(())
    }

    #[cfg(target_arch = "aarch64")]
    fn configure_system(
        &mut self,
        _rsdp_addr: GuestAddress,
        _entry_addr: EntryPoint,
    ) -> Result<()> {
        let cmdline = Self::generate_cmdline(
            self.config.lock().unwrap().payload.as_ref().unwrap(),
            &self.device_manager,
        )?;
        let vcpu_mpidrs = self.cpu_manager.lock().unwrap().get_mpidrs();
        let vcpu_topology = self.cpu_manager.lock().unwrap().get_vcpu_topology();
        let mem = self.memory_manager.lock().unwrap().boot_guest_memory();
        let mut pci_space_info: Vec<PciSpaceInfo> = Vec::new();
        let initramfs_config = match self.initramfs {
            Some(_) => Some(self.load_initramfs(&mem)?),
            None => None,
        };

        let device_info = &self
            .device_manager
            .lock()
            .unwrap()
            .get_device_info()
            .clone();

        for pci_segment in self.device_manager.lock().unwrap().pci_segments().iter() {
            let pci_space = PciSpaceInfo {
                pci_segment_id: pci_segment.id,
                mmio_config_address: pci_segment.mmio_config_address,
                pci_device_space_start: pci_segment.start_of_mem64_area,
                pci_device_space_size: pci_segment.end_of_mem64_area
                    - pci_segment.start_of_mem64_area
                    + 1,
            };
            pci_space_info.push(pci_space);
        }

        let virtio_iommu_bdf = self
            .device_manager
            .lock()
            .unwrap()
            .iommu_attached_devices()
            .as_ref()
            .map(|(v, _)| *v);

        let vgic = self
            .device_manager
            .lock()
            .unwrap()
            .get_interrupt_controller()
            .unwrap()
            .lock()
            .unwrap()
            .get_vgic()
            .map_err(|_| {
                Error::ConfigureSystem(arch::Error::PlatformSpecific(
                    arch::aarch64::Error::SetupGic,
                ))
            })?;

        // PMU interrupt sticks to PPI, so need to be added by 16 to get real irq number.
        let pmu_supported = self
            .cpu_manager
            .lock()
            .unwrap()
            .init_pmu(AARCH64_PMU_IRQ + 16)
            .map_err(|_| {
                Error::ConfigureSystem(arch::Error::PlatformSpecific(
                    arch::aarch64::Error::VcpuInitPmu,
                ))
            })?;

        arch::configure_system(
            &mem,
            cmdline.as_cstring().unwrap().to_str().unwrap(),
            vcpu_mpidrs,
            vcpu_topology,
            device_info,
            &initramfs_config,
            &pci_space_info,
            virtio_iommu_bdf.map(|bdf| bdf.into()),
            &vgic,
            &self.numa_nodes,
            pmu_supported,
        )
        .map_err(Error::ConfigureSystem)?;

        Ok(())
    }

    #[cfg(target_arch = "riscv64")]
    fn configure_system(&mut self) -> Result<()> {
        let cmdline = Self::generate_cmdline(
            self.config.lock().unwrap().payload.as_ref().unwrap(),
            &self.device_manager,
        )?;
        let num_vcpu = self.cpu_manager.lock().unwrap().vcpus().len();
        let mem = self.memory_manager.lock().unwrap().boot_guest_memory();
        let mut pci_space_info: Vec<PciSpaceInfo> = Vec::new();
        let initramfs_config = match self.initramfs {
            Some(_) => Some(self.load_initramfs(&mem)?),
            None => None,
        };

        let device_info = &self
            .device_manager
            .lock()
            .unwrap()
            .get_device_info()
            .clone();

        for pci_segment in self.device_manager.lock().unwrap().pci_segments().iter() {
            let pci_space = PciSpaceInfo {
                pci_segment_id: pci_segment.id,
                mmio_config_address: pci_segment.mmio_config_address,
                pci_device_space_start: pci_segment.start_of_mem64_area,
                pci_device_space_size: pci_segment.end_of_mem64_area
                    - pci_segment.start_of_mem64_area
                    + 1,
            };
            pci_space_info.push(pci_space);
        }

        // TODO: IOMMU for riscv64 is not yet support in kernel.

        let vaia = self
            .device_manager
            .lock()
            .unwrap()
            .get_interrupt_controller()
            .unwrap()
            .lock()
            .unwrap()
            .get_vaia()
            .map_err(|_| {
                Error::ConfigureSystem(arch::Error::PlatformSpecific(
                    arch::riscv64::Error::SetupAia,
                ))
            })?;

        // TODO: PMU support for riscv64 is scheduled to next stage.

        arch::configure_system(
            &mem,
            cmdline.as_cstring().unwrap().to_str().unwrap(),
            num_vcpu as u32,
            device_info,
            &initramfs_config,
            &pci_space_info,
            &vaia,
        )
        .map_err(Error::ConfigureSystem)?;

        Ok(())
    }

    pub fn console_resize_pipe(&self) -> Option<Arc<File>> {
        self.device_manager.lock().unwrap().console_resize_pipe()
    }

    pub fn shutdown(&mut self) -> Result<()> {
        let mut state = self.state.try_write().map_err(|_| Error::PoisonedState)?;
        let new_state = VmState::Shutdown;

        state.valid_transition(new_state)?;

        // Wake up the DeviceManager threads so they will get terminated cleanly
        self.device_manager
            .lock()
            .unwrap()
            .resume()
            .map_err(Error::Resume)?;

        self.cpu_manager
            .lock()
            .unwrap()
            .shutdown()
            .map_err(Error::CpuManager)?;

        // Wait for all the threads to finish
        for thread in self.threads.drain(..) {
            thread.join().map_err(Error::ThreadCleanup)?
        }
        *state = new_state;

        Ok(())
    }

    pub fn resize(
        &mut self,
        desired_vcpus: Option<u8>,
        desired_memory: Option<u64>,
        desired_balloon: Option<u64>,
    ) -> Result<()> {
        event!("vm", "resizing");

        if let Some(desired_vcpus) = desired_vcpus {
            if self
                .cpu_manager
                .lock()
                .unwrap()
                .resize(desired_vcpus)
                .map_err(Error::CpuManager)?
            {
                self.device_manager
                    .lock()
                    .unwrap()
                    .notify_hotplug(AcpiNotificationFlags::CPU_DEVICES_CHANGED)
                    .map_err(Error::DeviceManager)?;
            }
            self.config.lock().unwrap().cpus.boot_vcpus = desired_vcpus;
        }

        if let Some(desired_memory) = desired_memory {
            let new_region = self
                .memory_manager
                .lock()
                .unwrap()
                .resize(desired_memory)
                .map_err(Error::MemoryManager)?;

            let memory_config = &mut self.config.lock().unwrap().memory;

            if let Some(new_region) = &new_region {
                self.device_manager
                    .lock()
                    .unwrap()
                    .update_memory(new_region)
                    .map_err(Error::DeviceManager)?;

                match memory_config.hotplug_method {
                    HotplugMethod::Acpi => {
                        self.device_manager
                            .lock()
                            .unwrap()
                            .notify_hotplug(AcpiNotificationFlags::MEMORY_DEVICES_CHANGED)
                            .map_err(Error::DeviceManager)?;
                    }
                    HotplugMethod::VirtioMem => {}
                }
            }

            // We update the VM config regardless of the actual guest resize
            // operation result (happened or not), so that if the VM reboots
            // it will be running with the last configure memory size.
            match memory_config.hotplug_method {
                HotplugMethod::Acpi => memory_config.size = desired_memory,
                HotplugMethod::VirtioMem => {
                    if desired_memory > memory_config.size {
                        memory_config.hotplugged_size = Some(desired_memory - memory_config.size);
                    } else {
                        memory_config.hotplugged_size = None;
                    }
                }
            }
        }

        if let Some(desired_balloon) = desired_balloon {
            self.device_manager
                .lock()
                .unwrap()
                .resize_balloon(desired_balloon)
                .map_err(Error::DeviceManager)?;

            // Update the configuration value for the balloon size to ensure
            // a reboot would use the right value.
            if let Some(balloon_config) = &mut self.config.lock().unwrap().balloon {
                balloon_config.size = desired_balloon;
            }
        }

        event!("vm", "resized");

        Ok(())
    }

    pub fn resize_zone(&mut self, id: String, desired_memory: u64) -> Result<()> {
        let memory_config = &mut self.config.lock().unwrap().memory;

        if let Some(zones) = &mut memory_config.zones {
            for zone in zones.iter_mut() {
                if zone.id == id {
                    if desired_memory >= zone.size {
                        let hotplugged_size = desired_memory - zone.size;
                        self.memory_manager
                            .lock()
                            .unwrap()
                            .resize_zone(&id, desired_memory - zone.size)
                            .map_err(Error::MemoryManager)?;
                        // We update the memory zone config regardless of the
                        // actual 'resize-zone' operation result (happened or
                        // not), so that if the VM reboots it will be running
                        // with the last configured memory zone size.
                        zone.hotplugged_size = Some(hotplugged_size);

                        return Ok(());
                    } else {
                        error!(
                            "Invalid to ask less ({}) than boot RAM ({}) for \
                            this memory zone",
                            desired_memory, zone.size,
                        );
                        return Err(Error::ResizeZone);
                    }
                }
            }
        }

        error!("Could not find the memory zone {} for the resize", id);
        Err(Error::ResizeZone)
    }

    pub fn add_device(&mut self, mut device_cfg: DeviceConfig) -> Result<PciDeviceInfo> {
        let pci_device_info = self
            .device_manager
            .lock()
            .unwrap()
            .add_device(&mut device_cfg)
            .map_err(Error::DeviceManager)?;

        // Update VmConfig by adding the new device. This is important to
        // ensure the device would be created in case of a reboot.
        {
            let mut config = self.config.lock().unwrap();
            add_to_config(&mut config.devices, device_cfg);
        }

        self.device_manager
            .lock()
            .unwrap()
            .notify_hotplug(AcpiNotificationFlags::PCI_DEVICES_CHANGED)
            .map_err(Error::DeviceManager)?;

        Ok(pci_device_info)
    }

    pub fn add_user_device(&mut self, mut device_cfg: UserDeviceConfig) -> Result<PciDeviceInfo> {
        let pci_device_info = self
            .device_manager
            .lock()
            .unwrap()
            .add_user_device(&mut device_cfg)
            .map_err(Error::DeviceManager)?;

        // Update VmConfig by adding the new device. This is important to
        // ensure the device would be created in case of a reboot.
        {
            let mut config = self.config.lock().unwrap();
            add_to_config(&mut config.user_devices, device_cfg);
        }

        self.device_manager
            .lock()
            .unwrap()
            .notify_hotplug(AcpiNotificationFlags::PCI_DEVICES_CHANGED)
            .map_err(Error::DeviceManager)?;

        Ok(pci_device_info)
    }

    pub fn remove_device(&mut self, id: String) -> Result<()> {
        self.device_manager
            .lock()
            .unwrap()
            .remove_device(id.clone())
            .map_err(Error::DeviceManager)?;

        // Update VmConfig by removing the device. This is important to
        // ensure the device would not be created in case of a reboot.
        self.config.lock().unwrap().remove_device(&id);

        self.device_manager
            .lock()
            .unwrap()
            .notify_hotplug(AcpiNotificationFlags::PCI_DEVICES_CHANGED)
            .map_err(Error::DeviceManager)?;
        Ok(())
    }

    pub fn add_disk(&mut self, mut disk_cfg: DiskConfig) -> Result<PciDeviceInfo> {
        let pci_device_info = self
            .device_manager
            .lock()
            .unwrap()
            .add_disk(&mut disk_cfg)
            .map_err(Error::DeviceManager)?;

        // Update VmConfig by adding the new device. This is important to
        // ensure the device would be created in case of a reboot.
        {
            let mut config = self.config.lock().unwrap();
            add_to_config(&mut config.disks, disk_cfg);
        }

        self.device_manager
            .lock()
            .unwrap()
            .notify_hotplug(AcpiNotificationFlags::PCI_DEVICES_CHANGED)
            .map_err(Error::DeviceManager)?;

        Ok(pci_device_info)
    }

    pub fn add_fs(&mut self, mut fs_cfg: FsConfig) -> Result<PciDeviceInfo> {
        let pci_device_info = self
            .device_manager
            .lock()
            .unwrap()
            .add_fs(&mut fs_cfg)
            .map_err(Error::DeviceManager)?;

        // Update VmConfig by adding the new device. This is important to
        // ensure the device would be created in case of a reboot.
        {
            let mut config = self.config.lock().unwrap();
            add_to_config(&mut config.fs, fs_cfg);
        }

        self.device_manager
            .lock()
            .unwrap()
            .notify_hotplug(AcpiNotificationFlags::PCI_DEVICES_CHANGED)
            .map_err(Error::DeviceManager)?;

        Ok(pci_device_info)
    }

    pub fn add_pmem(&mut self, mut pmem_cfg: PmemConfig) -> Result<PciDeviceInfo> {
        let pci_device_info = self
            .device_manager
            .lock()
            .unwrap()
            .add_pmem(&mut pmem_cfg)
            .map_err(Error::DeviceManager)?;

        // Update VmConfig by adding the new device. This is important to
        // ensure the device would be created in case of a reboot.
        {
            let mut config = self.config.lock().unwrap();
            add_to_config(&mut config.pmem, pmem_cfg);
        }

        self.device_manager
            .lock()
            .unwrap()
            .notify_hotplug(AcpiNotificationFlags::PCI_DEVICES_CHANGED)
            .map_err(Error::DeviceManager)?;

        Ok(pci_device_info)
    }

    pub fn add_net(&mut self, mut net_cfg: NetConfig) -> Result<PciDeviceInfo> {
        let pci_device_info = self
            .device_manager
            .lock()
            .unwrap()
            .add_net(&mut net_cfg)
            .map_err(Error::DeviceManager)?;

        // Update VmConfig by adding the new device. This is important to
        // ensure the device would be created in case of a reboot.
        {
            let mut config = self.config.lock().unwrap();
            add_to_config(&mut config.net, net_cfg);
        }

        self.device_manager
            .lock()
            .unwrap()
            .notify_hotplug(AcpiNotificationFlags::PCI_DEVICES_CHANGED)
            .map_err(Error::DeviceManager)?;

        Ok(pci_device_info)
    }

    pub fn add_vdpa(&mut self, mut vdpa_cfg: VdpaConfig) -> Result<PciDeviceInfo> {
        let pci_device_info = self
            .device_manager
            .lock()
            .unwrap()
            .add_vdpa(&mut vdpa_cfg)
            .map_err(Error::DeviceManager)?;

        // Update VmConfig by adding the new device. This is important to
        // ensure the device would be created in case of a reboot.
        {
            let mut config = self.config.lock().unwrap();
            add_to_config(&mut config.vdpa, vdpa_cfg);
        }

        self.device_manager
            .lock()
            .unwrap()
            .notify_hotplug(AcpiNotificationFlags::PCI_DEVICES_CHANGED)
            .map_err(Error::DeviceManager)?;

        Ok(pci_device_info)
    }

    pub fn add_vsock(&mut self, mut vsock_cfg: VsockConfig) -> Result<PciDeviceInfo> {
        let pci_device_info = self
            .device_manager
            .lock()
            .unwrap()
            .add_vsock(&mut vsock_cfg)
            .map_err(Error::DeviceManager)?;

        // Update VmConfig by adding the new device. This is important to
        // ensure the device would be created in case of a reboot.
        {
            let mut config = self.config.lock().unwrap();
            config.vsock = Some(vsock_cfg);
        }

        self.device_manager
            .lock()
            .unwrap()
            .notify_hotplug(AcpiNotificationFlags::PCI_DEVICES_CHANGED)
            .map_err(Error::DeviceManager)?;

        Ok(pci_device_info)
    }

    pub fn counters(&self) -> Result<HashMap<String, HashMap<&'static str, Wrapping<u64>>>> {
        Ok(self.device_manager.lock().unwrap().counters())
    }

    #[cfg(feature = "tdx")]
    fn extract_tdvf_sections(&mut self) -> Result<(Vec<TdvfSection>, bool)> {
        use arch::x86_64::tdx::*;

        let firmware_path = self
            .config
            .lock()
            .unwrap()
            .payload
            .as_ref()
            .unwrap()
            .firmware
            .clone()
            .ok_or(Error::TdxFirmwareMissing)?;
        // The TDVF file contains a table of section as well as code
        let mut firmware_file = File::open(firmware_path).map_err(Error::LoadTdvf)?;

        // For all the sections allocate some RAM backing them
        parse_tdvf_sections(&mut firmware_file).map_err(Error::ParseTdvf)
    }

    #[cfg(feature = "tdx")]
    fn hob_memory_resources(
        mut sorted_sections: Vec<TdvfSection>,
        guest_memory: &GuestMemoryMmap,
    ) -> Vec<(u64, u64, bool)> {
        let mut list = Vec::new();

        let mut current_section = sorted_sections.pop();

        // RAM regions interleaved with TDVF sections
        let mut next_start_addr = 0;
        for region in guest_memory.iter() {
            let region_start = region.start_addr().0;
            let region_end = region.last_addr().0;
            if region_start > next_start_addr {
                next_start_addr = region_start;
            }

            loop {
                let (start, size, ram) = if let Some(section) = &current_section {
                    if section.address <= next_start_addr {
                        (section.address, section.size, false)
                    } else {
                        let last_addr = std::cmp::min(section.address - 1, region_end);
                        (next_start_addr, last_addr - next_start_addr + 1, true)
                    }
                } else {
                    (next_start_addr, region_end - next_start_addr + 1, true)
                };

                list.push((start, size, ram));

                if !ram {
                    current_section = sorted_sections.pop();
                }

                next_start_addr = start + size;

                if region_start > next_start_addr {
                    next_start_addr = region_start;
                }

                if next_start_addr > region_end {
                    break;
                }
            }
        }

        // Once all the interleaved sections have been processed, let's simply
        // pull the remaining ones.
        if let Some(section) = current_section {
            list.push((section.address, section.size, false));
        }
        while let Some(section) = sorted_sections.pop() {
            list.push((section.address, section.size, false));
        }

        list
    }

    #[cfg(feature = "tdx")]
    fn populate_tdx_sections(
        &mut self,
        sections: &[TdvfSection],
        guid_found: bool,
    ) -> Result<Option<u64>> {
        use arch::x86_64::tdx::*;
        // Get the memory end *before* we start adding TDVF ram regions
        let boot_guest_memory = self
            .memory_manager
            .lock()
            .as_ref()
            .unwrap()
            .boot_guest_memory();
        for section in sections {
            // No need to allocate if the section falls within guest RAM ranges
            if boot_guest_memory.address_in_range(GuestAddress(section.address)) {
                info!(
                    "Not allocating TDVF Section: {:x?} since it is already part of guest RAM",
                    section
                );
                continue;
            }

            info!("Allocating TDVF Section: {:x?}", section);
            self.memory_manager
                .lock()
                .unwrap()
                .add_ram_region(GuestAddress(section.address), section.size as usize)
                .map_err(Error::AllocatingTdvfMemory)?;
        }

        // The TDVF file contains a table of section as well as code
        let firmware_path = self
            .config
            .lock()
            .unwrap()
            .payload
            .as_ref()
            .unwrap()
            .firmware
            .clone()
            .ok_or(Error::TdxFirmwareMissing)?;
        let mut firmware_file = File::open(firmware_path).map_err(Error::LoadTdvf)?;

        // The guest memory at this point now has all the required regions so it
        // is safe to copy from the TDVF file into it.
        let guest_memory = self.memory_manager.lock().as_ref().unwrap().guest_memory();
        let mem = guest_memory.memory();
        let mut payload_info = None;
        let mut hob_offset = None;
        for section in sections {
            info!("Populating TDVF Section: {:x?}", section);
            match section.r#type {
                TdvfSectionType::Bfv | TdvfSectionType::Cfv => {
                    info!("Copying section to guest memory");
                    firmware_file
                        .seek(SeekFrom::Start(section.data_offset as u64))
                        .map_err(Error::LoadTdvf)?;
                    mem.read_volatile_from(
                        GuestAddress(section.address),
                        &mut firmware_file,
                        section.data_size as usize,
                    )
                    .unwrap();
                }
                TdvfSectionType::TdHob => {
                    hob_offset = Some(section.address);
                }
                TdvfSectionType::Payload => {
                    info!("Copying payload to guest memory");
                    if let Some(payload_file) = self.kernel.as_mut() {
                        let payload_size = payload_file
                            .seek(SeekFrom::End(0))
                            .map_err(Error::LoadPayload)?;

                        payload_file
                            .seek(SeekFrom::Start(0x1f1))
                            .map_err(Error::LoadPayload)?;

                        let mut payload_header = linux_loader::bootparam::setup_header::default();
                        payload_file
                            .read_volatile(&mut payload_header.as_bytes())
                            .unwrap();

                        if payload_header.header != 0x5372_6448 {
                            return Err(Error::InvalidPayloadType);
                        }

                        if (payload_header.version < 0x0200)
                            || ((payload_header.loadflags & 0x1) == 0x0)
                        {
                            return Err(Error::InvalidPayloadType);
                        }

                        payload_file.rewind().map_err(Error::LoadPayload)?;
                        mem.read_volatile_from(
                            GuestAddress(section.address),
                            payload_file,
                            payload_size as usize,
                        )
                        .unwrap();

                        // Create the payload info that will be inserted into
                        // the HOB.
                        payload_info = Some(PayloadInfo {
                            image_type: PayloadImageType::BzImage,
                            entry_point: section.address,
                        });
                    }
                }
                TdvfSectionType::PayloadParam => {
                    info!("Copying payload parameters to guest memory");
                    let cmdline = Self::generate_cmdline(
                        self.config.lock().unwrap().payload.as_ref().unwrap(),
                    )?;
                    mem.write_slice(
                        cmdline.as_cstring().unwrap().as_bytes_with_nul(),
                        GuestAddress(section.address),
                    )
                    .unwrap();
                }
                _ => {}
            }
        }

        // Generate HOB
        let mut hob = TdHob::start(hob_offset.unwrap());

        let mut sorted_sections = sections.to_vec();
        sorted_sections.retain(|section| matches!(section.r#type, TdvfSectionType::TempMem));

        sorted_sections.sort_by_key(|section| section.address);
        sorted_sections.reverse();

        for (start, size, ram) in Vm::hob_memory_resources(sorted_sections, &boot_guest_memory) {
            hob.add_memory_resource(&mem, start, size, ram, guid_found)
                .map_err(Error::PopulateHob)?;
        }

        // MMIO regions
        hob.add_mmio_resource(
            &mem,
            arch::layout::MEM_32BIT_DEVICES_START.raw_value(),
            arch::layout::APIC_START.raw_value()
                - arch::layout::MEM_32BIT_DEVICES_START.raw_value(),
        )
        .map_err(Error::PopulateHob)?;
        let start_of_device_area = self
            .memory_manager
            .lock()
            .unwrap()
            .start_of_device_area()
            .raw_value();
        let end_of_device_area = self
            .memory_manager
            .lock()
            .unwrap()
            .end_of_device_area()
            .raw_value();
        hob.add_mmio_resource(
            &mem,
            start_of_device_area,
            end_of_device_area - start_of_device_area,
        )
        .map_err(Error::PopulateHob)?;

        // Loop over the ACPI tables and copy them to the HOB.

        for acpi_table in crate::acpi::create_acpi_tables_tdx(
            &self.device_manager,
            &self.cpu_manager,
            &self.memory_manager,
            &self.numa_nodes,
        ) {
            hob.add_acpi_table(&mem, acpi_table.as_slice())
                .map_err(Error::PopulateHob)?;
        }

        // If a payload info has been created, let's insert it into the HOB.
        if let Some(payload_info) = payload_info {
            hob.add_payload(&mem, payload_info)
                .map_err(Error::PopulateHob)?;
        }

        hob.finish(&mem).map_err(Error::PopulateHob)?;

        Ok(hob_offset)
    }

    #[cfg(feature = "tdx")]
    fn init_tdx_memory(&mut self, sections: &[TdvfSection]) -> Result<()> {
        let guest_memory = self.memory_manager.lock().as_ref().unwrap().guest_memory();
        let mem = guest_memory.memory();

        for section in sections {
            self.vm
                .tdx_init_memory_region(
                    mem.get_host_address(GuestAddress(section.address)).unwrap() as u64,
                    section.address,
                    section.size,
                    /* TDVF_SECTION_ATTRIBUTES_EXTENDMR */
                    section.attributes == 1,
                )
                .map_err(Error::InitializeTdxMemoryRegion)?;
        }

        Ok(())
    }

    // Creates ACPI tables
    // In case of TDX being used, this is a no-op since the tables will be
    // created and passed when populating the HOB.

    #[cfg(not(target_arch = "riscv64"))]
    fn create_acpi_tables(&self) -> Option<GuestAddress> {
        #[cfg(feature = "tdx")]
        if self.config.lock().unwrap().is_tdx_enabled() {
            return None;
        }
        let mem = self.memory_manager.lock().unwrap().guest_memory().memory();
        let tpm_enabled = self.config.lock().unwrap().tpm.is_some();
        let rsdp_addr = crate::acpi::create_acpi_tables(
            &mem,
            &self.device_manager,
            &self.cpu_manager,
            &self.memory_manager,
            &self.numa_nodes,
            tpm_enabled,
        );
        info!("Created ACPI tables: rsdp_addr = 0x{:x}", rsdp_addr.0);

        Some(rsdp_addr)
    }

    fn entry_point(&mut self) -> Result<Option<EntryPoint>> {
        trace_scoped!("entry_point");

        self.load_payload_handle
            .take()
            .map(|handle| handle.join().map_err(Error::KernelLoadThreadJoin)?)
            .transpose()
    }

    pub fn boot(&mut self) -> Result<()> {
        trace_scoped!("Vm::boot");
        let current_state = self.get_state()?;
        if current_state == VmState::Paused {
            return self.resume().map_err(Error::Resume);
        }

        // We acquire all advisory disk image locks here and not on device creation
        // to enable live-migration without locking issues.
        self.device_manager
            .lock()
            .unwrap()
            .try_lock_disks()
            .map_err(Error::LockingError)?;

        let new_state = if self.stop_on_boot {
            VmState::BreakPoint
        } else {
            VmState::Running
        };
        current_state.valid_transition(new_state)?;
        #[cfg(all(feature = "fw_cfg", not(target_arch = "riscv64")))]
        {
            let tpm_enabled = self.config.lock().unwrap().tpm.is_some();
            create_acpi_tables_for_fw_cfg(
                &self.device_manager,
                &self.cpu_manager,
                &self.memory_manager,
                &self.numa_nodes,
                tpm_enabled,
            );
        }

        // Do earlier to parallelise with loading kernel
        #[cfg(target_arch = "x86_64")]
        cfg_if::cfg_if! {
            if #[cfg(feature = "sev_snp")] {
                let sev_snp_enabled = self.config.lock().unwrap().is_sev_snp_enabled();
                let rsdp_addr = if sev_snp_enabled {
                    // In case of SEV-SNP guest ACPI tables are provided via
                    // IGVM. So skip the creation of ACPI tables and set the
                    // rsdp addr to None.
                    None
                } else {
                    self.create_acpi_tables()
                };
            } else {
                let rsdp_addr = self.create_acpi_tables();
            }
        }

        // Load kernel synchronously or if asynchronous then wait for load to
        // finish.
        let entry_point = self.entry_point()?;

        #[cfg(feature = "tdx")]
        let tdx_enabled = self.config.lock().unwrap().is_tdx_enabled();

        #[cfg(target_arch = "aarch64")]
        let vgic = self
            .device_manager
            .lock()
            .unwrap()
            .get_interrupt_controller()
            .unwrap()
            .lock()
            .unwrap()
            .get_vgic()
            .unwrap();

        #[cfg(target_arch = "aarch64")]
        let redist_addr = vgic.lock().unwrap().device_properties();

        // Configure the vcpus that have been created
        let vcpus = self.cpu_manager.lock().unwrap().vcpus();
        for vcpu in vcpus {
            let guest_memory = &self.memory_manager.lock().as_ref().unwrap().guest_memory();
            let boot_setup = entry_point.map(|e| (e, guest_memory));
            self.cpu_manager
                .lock()
                .unwrap()
                .configure_vcpu(vcpu.clone(), boot_setup)
                .map_err(Error::CpuManager)?;

            #[cfg(target_arch = "aarch64")]
            vcpu.lock()
                .unwrap()
                .set_gic_redistributor_addr(redist_addr[2], redist_addr[3])
                .map_err(Error::CpuManager)?;
        }

        #[cfg(feature = "tdx")]
        let (sections, guid_found) = if tdx_enabled {
            self.extract_tdvf_sections()?
        } else {
            (Vec::new(), false)
        };

        // Configuring the TDX regions requires that the vCPUs are created.
        #[cfg(feature = "tdx")]
        let hob_address = if tdx_enabled {
            // TDX sections are written to memory.
            self.populate_tdx_sections(&sections, guid_found)?
        } else {
            None
        };

        // On aarch64 the ACPI tables depend on the vCPU mpidr which is only
        // available after they are configured
        #[cfg(target_arch = "aarch64")]
        let rsdp_addr = self.create_acpi_tables();

        #[cfg(not(target_arch = "riscv64"))]
        // Configure shared state based on loaded kernel
        entry_point
            .map(|entry_point| {
                // Safe to unwrap rsdp_addr as we know it can't be None when
                // the entry_point is Some.
                self.configure_system(rsdp_addr.unwrap(), entry_point)
            })
            .transpose()?;

        #[cfg(target_arch = "riscv64")]
        self.configure_system().unwrap();

        #[cfg(feature = "tdx")]
        if let Some(hob_address) = hob_address {
            // With the HOB address extracted the vCPUs can have
            // their TDX state configured.
            self.cpu_manager
                .lock()
                .unwrap()
                .initialize_tdx(hob_address)
                .map_err(Error::CpuManager)?;
            // Let the hypervisor know which memory ranges are shared with the
            // guest. This prevents the guest from ignoring/discarding memory
            // regions provided by the host.
            self.init_tdx_memory(&sections)?;
            // With TDX memory and CPU state configured TDX setup is complete
            self.vm.tdx_finalize().map_err(Error::FinalizeTdx)?;
        }

        // Resume the vm for MSHV
        if current_state == VmState::Created {
            self.vm.resume().map_err(Error::ResumeVm)?;
        }

        self.cpu_manager
            .lock()
            .unwrap()
            .start_boot_vcpus(new_state == VmState::BreakPoint)
            .map_err(Error::CpuManager)?;

        let mut state = self.state.try_write().map_err(|_| Error::PoisonedState)?;
        *state = new_state;
        Ok(())
    }

    pub fn restore(&mut self) -> Result<()> {
        event!("vm", "restoring");

        // We acquire all advisory disk image locks again.
        self.device_manager
            .lock()
            .unwrap()
            .try_lock_disks()
            .map_err(Error::LockingError)?;

        // Now we can start all vCPUs from here.
        self.cpu_manager
            .lock()
            .unwrap()
            .start_restored_vcpus()
            .map_err(Error::CpuManager)?;

        event!("vm", "restored");
        Ok(())
    }

    /// Gets a thread-safe reference counted pointer to the VM configuration.
    pub fn get_config(&self) -> Arc<Mutex<VmConfig>> {
        Arc::clone(&self.config)
    }

    /// Get the VM state. Returns an error if the state is poisoned.
    pub fn get_state(&self) -> Result<VmState> {
        self.state
            .try_read()
            .map_err(|_| Error::PoisonedState)
            .map(|state| *state)
    }

    /// Gets the actual size of the balloon.
    pub fn balloon_size(&self) -> u64 {
        self.device_manager.lock().unwrap().balloon_size()
    }

    pub fn send_memory_fds(
        &mut self,
        socket: &mut UnixStream,
    ) -> std::result::Result<(), MigratableError> {
        for (slot, fd) in self
            .memory_manager
            .lock()
            .unwrap()
            .memory_slot_fds()
            .drain()
        {
            Request::memory_fd(std::mem::size_of_val(&slot) as u64)
                .write_to(socket)
                .map_err(|e| {
                    MigratableError::MigrateSend(anyhow!("Error sending memory fd request: {}", e))
                })?;
            socket
                .send_with_fd(&slot.to_le_bytes()[..], fd)
                .map_err(|e| {
                    MigratableError::MigrateSend(anyhow!("Error sending memory fd: {}", e))
                })?;

            Response::read_from(socket)?.ok_or_abandon(
                socket,
                MigratableError::MigrateSend(anyhow!("Error during memory fd migration")),
            )?;
        }

        Ok(())
    }

    pub fn send_memory_regions<F>(
        &mut self,
        ranges: &MemoryRangeTable,
        fd: &mut F,
    ) -> std::result::Result<(), MigratableError>
    where
        F: WriteVolatile,
    {
        let guest_memory = self.memory_manager.lock().as_ref().unwrap().guest_memory();
        let mem = guest_memory.memory();

        for range in ranges.regions() {
            let mut offset: u64 = 0;
            // Here we are manually handling the retry in case we can't the
            // whole region at once because we can't use the implementation
            // from vm-memory::GuestMemory of write_all_to() as it is not
            // following the correct behavior. For more info about this issue
            // see: https://github.com/rust-vmm/vm-memory/issues/174
            loop {
                let bytes_written = mem
                    .write_volatile_to(
                        GuestAddress(range.gpa + offset),
                        fd,
                        (range.length - offset) as usize,
                    )
                    .map_err(|e| {
                        MigratableError::MigrateSend(anyhow!(
                            "Error transferring memory to socket: {}",
                            e
                        ))
                    })?;
                offset += bytes_written as u64;

                if offset == range.length {
                    break;
                }
            }
        }

        Ok(())
    }

    pub fn memory_range_table(&self) -> std::result::Result<MemoryRangeTable, MigratableError> {
        self.memory_manager
            .lock()
            .unwrap()
            .memory_range_table(false)
    }

    pub fn device_tree(&self) -> Arc<Mutex<DeviceTree>> {
        self.device_manager.lock().unwrap().device_tree()
    }

    /// Release all advisory locks held for the disk images.
    ///
    /// This should only be called when the VM is stopped and the VMM supposed
    /// to shut down. A new VMM, either after a live migration or a
    /// state save/resume cycle, should then acquire all locks before the VM
    /// starts to run.
    pub fn release_disk_locks(&self) -> Result<()> {
        self.device_manager
            .lock()
            .unwrap()
            .release_disk_locks()
            .map_err(Error::LockingError)?;
        Ok(())
    }

    pub fn activate_virtio_devices(&self) -> Result<()> {
        self.device_manager
            .lock()
            .unwrap()
            .activate_virtio_devices()
            .map_err(Error::ActivateVirtioDevices)
    }

    #[cfg(target_arch = "x86_64")]
    pub fn power_button(&self) -> Result<()> {
        return self
            .device_manager
            .lock()
            .unwrap()
            .notify_power_button()
            .map_err(Error::PowerButton);
    }

    #[cfg(target_arch = "aarch64")]
    pub fn power_button(&self) -> Result<()> {
        self.device_manager
            .lock()
            .unwrap()
            .notify_power_button()
            .map_err(Error::PowerButton)
    }

    #[cfg(target_arch = "riscv64")]
    pub fn power_button(&self) -> Result<()> {
        unimplemented!()
    }

    pub fn memory_manager_data(&self) -> MemoryManagerSnapshotData {
        self.memory_manager.lock().unwrap().snapshot_data()
    }

    #[cfg(feature = "guest_debug")]
    pub fn debug_request(
        &mut self,
        gdb_request: &GdbRequestPayload,
        cpu_id: usize,
    ) -> Result<GdbResponsePayload> {
        use GdbRequestPayload::*;
        match gdb_request {
            SetSingleStep(single_step) => {
                self.set_guest_debug(cpu_id, &[], *single_step)
                    .map_err(Error::Debug)?;
            }
            SetHwBreakPoint(addrs) => {
                self.set_guest_debug(cpu_id, addrs, false)
                    .map_err(Error::Debug)?;
            }
            Pause => {
                self.debug_pause().map_err(Error::Debug)?;
            }
            Resume => {
                self.debug_resume().map_err(Error::Debug)?;
            }
            ReadRegs => {
                let regs = self.read_regs(cpu_id).map_err(Error::Debug)?;
                return Ok(GdbResponsePayload::RegValues(Box::new(regs)));
            }
            WriteRegs(regs) => {
                self.write_regs(cpu_id, regs).map_err(Error::Debug)?;
            }
            ReadMem(vaddr, len) => {
                let guest_memory = self.memory_manager.lock().as_ref().unwrap().guest_memory();
                let mem = self
                    .read_mem(&guest_memory, cpu_id, *vaddr, *len)
                    .map_err(Error::Debug)?;
                return Ok(GdbResponsePayload::MemoryRegion(mem));
            }
            WriteMem(vaddr, data) => {
                let guest_memory = self.memory_manager.lock().as_ref().unwrap().guest_memory();
                self.write_mem(&guest_memory, cpu_id, vaddr, data)
                    .map_err(Error::Debug)?;
            }
            ActiveVcpus => {
                let active_vcpus = self.active_vcpus();
                return Ok(GdbResponsePayload::ActiveVcpus(active_vcpus));
            }
        }
        Ok(GdbResponsePayload::CommandComplete)
    }

    #[cfg(all(target_arch = "x86_64", feature = "guest_debug"))]
    fn get_dump_state(
        &mut self,
        destination_url: &str,
    ) -> std::result::Result<DumpState, GuestDebuggableError> {
        let nr_cpus = self.config.lock().unwrap().cpus.boot_vcpus as u32;
        let elf_note_size = self.get_note_size(NoteDescType::ElfAndVmm, nr_cpus) as isize;
        let mut elf_phdr_num = 1;
        let elf_sh_info = 0;
        let coredump_file_path = url_to_file(destination_url)?;
        let mapping_num = self.memory_manager.lock().unwrap().num_guest_ram_mappings();

        if mapping_num < UINT16_MAX - 2 {
            elf_phdr_num += mapping_num as u16;
        } else {
            panic!("mapping num beyond 65535 not supported");
        }
        let coredump_file = OpenOptions::new()
            .read(true)
            .write(true)
            .create_new(true)
            .open(coredump_file_path)
            .map_err(|e| GuestDebuggableError::Coredump(e.into()))?;

        let mem_offset = self.coredump_get_mem_offset(elf_phdr_num, elf_note_size);
        let mem_data = self
            .memory_manager
            .lock()
            .unwrap()
            .coredump_memory_regions(mem_offset);

        Ok(DumpState {
            elf_note_size,
            elf_phdr_num,
            elf_sh_info,
            mem_offset,
            mem_info: Some(mem_data),
            file: Some(coredump_file),
        })
    }

    #[cfg(all(target_arch = "x86_64", feature = "guest_debug"))]
    fn coredump_get_mem_offset(&self, phdr_num: u16, note_size: isize) -> u64 {
        size_of::<elf::Elf64_Ehdr>() as u64
            + note_size as u64
            + size_of::<elf::Elf64_Phdr>() as u64 * phdr_num as u64
    }

    pub fn nmi(&self) -> Result<()> {
        return self
            .cpu_manager
            .lock()
            .unwrap()
            .nmi()
            .map_err(|_| Error::ErrorNmi);
    }
}

impl Pausable for Vm {
    fn pause(&mut self) -> std::result::Result<(), MigratableError> {
        event!("vm", "pausing");
        let mut state = self
            .state
            .try_write()
            .map_err(|e| MigratableError::Pause(anyhow!("Could not get VM state: {}", e)))?;
        let new_state = VmState::Paused;

        state
            .valid_transition(new_state)
            .map_err(|e| MigratableError::Pause(anyhow!("Invalid transition: {:?}", e)))?;

        #[cfg(target_arch = "x86_64")]
        {
            let mut clock = self
                .vm
                .get_clock()
                .map_err(|e| MigratableError::Pause(anyhow!("Could not get VM clock: {}", e)))?;
            clock.reset_flags();
            self.saved_clock = Some(clock);
        }

        // Before pausing the vCPUs activate any pending virtio devices that might
        // need activation between starting the pause (or e.g. a migration it's part of)
        self.activate_virtio_devices().map_err(|e| {
            MigratableError::Pause(anyhow!("Error activating pending virtio devices: {:?}", e))
        })?;

        self.cpu_manager.lock().unwrap().pause()?;
        self.device_manager.lock().unwrap().pause()?;

        self.vm
            .pause()
            .map_err(|e| MigratableError::Pause(anyhow!("Could not pause the VM: {}", e)))?;

        *state = new_state;

        event!("vm", "paused");
        Ok(())
    }

    fn resume(&mut self) -> std::result::Result<(), MigratableError> {
        event!("vm", "resuming");
        let current_state = self.get_state().unwrap();
        let mut state = self
            .state
            .try_write()
            .map_err(|e| MigratableError::Resume(anyhow!("Could not get VM state: {}", e)))?;
        let new_state = VmState::Running;

        state
            .valid_transition(new_state)
            .map_err(|e| MigratableError::Resume(anyhow!("Invalid transition: {:?}", e)))?;

        self.cpu_manager.lock().unwrap().resume()?;
        #[cfg(target_arch = "x86_64")]
        {
            if let Some(clock) = &self.saved_clock {
                self.vm.set_clock(clock).map_err(|e| {
                    MigratableError::Resume(anyhow!("Could not set VM clock: {}", e))
                })?;
            }
        }

        if current_state == VmState::Paused {
            self.vm
                .resume()
                .map_err(|e| MigratableError::Resume(anyhow!("Could not resume the VM: {}", e)))?;
        }

        self.device_manager.lock().unwrap().resume()?;

        // And we're back to the Running state.
        *state = new_state;
        event!("vm", "resumed");
        Ok(())
    }
}

#[derive(Serialize, Deserialize)]
pub struct VmSnapshot {
    #[cfg(target_arch = "x86_64")]
    pub clock: Option<hypervisor::ClockData>,
    #[cfg(all(feature = "kvm", target_arch = "x86_64"))]
    pub common_cpuid: Vec<hypervisor::arch::x86::CpuIdEntry>,
}

pub const VM_SNAPSHOT_ID: &str = "vm";
impl Snapshottable for Vm {
    fn id(&self) -> String {
        VM_SNAPSHOT_ID.to_string()
    }

    fn snapshot(&mut self) -> std::result::Result<Snapshot, MigratableError> {
        event!("vm", "snapshotting");

        #[cfg(feature = "tdx")]
        {
            if self.config.lock().unwrap().is_tdx_enabled() {
                return Err(MigratableError::Snapshot(anyhow!(
                    "Snapshot not possible with TDX VM"
                )));
            }
        }

        let current_state = self.get_state().unwrap();
        if current_state != VmState::Paused {
            return Err(MigratableError::Snapshot(anyhow!(
                "Trying to snapshot while VM is running"
            )));
        }

        #[cfg(all(feature = "kvm", target_arch = "x86_64"))]
        let common_cpuid = {
            let amx = self.config.lock().unwrap().cpus.features.amx;
            let phys_bits = physical_bits(
                &self.hypervisor,
                self.config.lock().unwrap().cpus.max_phys_bits,
            );
            arch::generate_common_cpuid(
                &self.hypervisor,
                &arch::CpuidConfig {
                    sgx_epc_sections: None,
                    phys_bits,
                    kvm_hyperv: self.config.lock().unwrap().cpus.kvm_hyperv,
                    #[cfg(feature = "tdx")]
                    tdx: false,
                    amx,
                },
            )
            .map_err(|e| {
                MigratableError::MigrateReceive(anyhow!("Error generating common cpuid: {:?}", e))
            })?
        };

        let vm_snapshot_state = VmSnapshot {
            #[cfg(target_arch = "x86_64")]
            clock: self.saved_clock,
            #[cfg(all(feature = "kvm", target_arch = "x86_64"))]
            common_cpuid,
        };

        let mut vm_snapshot = Snapshot::new_from_state(&vm_snapshot_state)?;

        let (id, snapshot) = {
            let mut cpu_manager = self.cpu_manager.lock().unwrap();
            (cpu_manager.id(), cpu_manager.snapshot()?)
        };
        vm_snapshot.add_snapshot(id, snapshot);
        let (id, snapshot) = {
            let mut memory_manager = self.memory_manager.lock().unwrap();
            (memory_manager.id(), memory_manager.snapshot()?)
        };
        vm_snapshot.add_snapshot(id, snapshot);
        let (id, snapshot) = {
            let mut device_manager = self.device_manager.lock().unwrap();
            (device_manager.id(), device_manager.snapshot()?)
        };
        vm_snapshot.add_snapshot(id, snapshot);

        event!("vm", "snapshotted");
        Ok(vm_snapshot)
    }
}

impl Transportable for Vm {
    fn send(
        &self,
        snapshot: &Snapshot,
        destination_url: &str,
    ) -> std::result::Result<(), MigratableError> {
        let mut snapshot_config_path = url_to_path(destination_url)?;
        snapshot_config_path.push(SNAPSHOT_CONFIG_FILE);

        // Create the snapshot config file
        let mut snapshot_config_file = OpenOptions::new()
            .read(true)
            .write(true)
            .create_new(true)
            .open(snapshot_config_path)
            .map_err(|e| MigratableError::MigrateSend(e.into()))?;

        // Serialize and write the snapshot config
        let vm_config = serde_json::to_string(self.config.lock().unwrap().deref())
            .map_err(|e| MigratableError::MigrateSend(e.into()))?;

        snapshot_config_file
            .write(vm_config.as_bytes())
            .map_err(|e| MigratableError::MigrateSend(e.into()))?;

        let mut snapshot_state_path = url_to_path(destination_url)?;
        snapshot_state_path.push(SNAPSHOT_STATE_FILE);

        // Create the snapshot state file
        let mut snapshot_state_file = OpenOptions::new()
            .read(true)
            .write(true)
            .create_new(true)
            .open(snapshot_state_path)
            .map_err(|e| MigratableError::MigrateSend(e.into()))?;

        // Serialize and write the snapshot state
        let vm_state =
            serde_json::to_vec(snapshot).map_err(|e| MigratableError::MigrateSend(e.into()))?;

        snapshot_state_file
            .write(&vm_state)
            .map_err(|e| MigratableError::MigrateSend(e.into()))?;

        // Tell the memory manager to also send/write its own snapshot.
        if let Some(memory_manager_snapshot) = snapshot.snapshots.get(MEMORY_MANAGER_SNAPSHOT_ID) {
            self.memory_manager
                .lock()
                .unwrap()
                .send(&memory_manager_snapshot.clone(), destination_url)?;
        } else {
            return Err(MigratableError::Restore(anyhow!(
                "Missing memory manager snapshot"
            )));
        }

        Ok(())
    }
}

impl Migratable for Vm {
    fn start_dirty_log(&mut self) -> std::result::Result<(), MigratableError> {
        self.memory_manager.lock().unwrap().start_dirty_log()?;
        self.device_manager.lock().unwrap().start_dirty_log()
    }

    fn stop_dirty_log(&mut self) -> std::result::Result<(), MigratableError> {
        self.memory_manager.lock().unwrap().stop_dirty_log()?;
        self.device_manager.lock().unwrap().stop_dirty_log()
    }

    fn dirty_log(&mut self) -> std::result::Result<MemoryRangeTable, MigratableError> {
        Ok(MemoryRangeTable::new_from_tables(vec![
            self.memory_manager.lock().unwrap().dirty_log()?,
            self.device_manager.lock().unwrap().dirty_log()?,
        ]))
    }

    fn start_migration(&mut self) -> std::result::Result<(), MigratableError> {
        self.memory_manager.lock().unwrap().start_migration()?;
        self.device_manager.lock().unwrap().start_migration()
    }

    fn complete_migration(&mut self) -> std::result::Result<(), MigratableError> {
        self.memory_manager.lock().unwrap().complete_migration()?;
        self.device_manager.lock().unwrap().complete_migration()
    }
}

#[cfg(feature = "guest_debug")]
impl Debuggable for Vm {
    fn set_guest_debug(
        &self,
        cpu_id: usize,
        addrs: &[GuestAddress],
        singlestep: bool,
    ) -> std::result::Result<(), DebuggableError> {
        self.cpu_manager
            .lock()
            .unwrap()
            .set_guest_debug(cpu_id, addrs, singlestep)
    }

    fn debug_pause(&mut self) -> std::result::Result<(), DebuggableError> {
        if *self.state.read().unwrap() == VmState::Running {
            self.pause().map_err(DebuggableError::Pause)?;
        }

        let mut state = self
            .state
            .try_write()
            .map_err(|_| DebuggableError::PoisonedState)?;
        *state = VmState::BreakPoint;
        Ok(())
    }

    fn debug_resume(&mut self) -> std::result::Result<(), DebuggableError> {
        if *self.state.read().unwrap() == VmState::BreakPoint {
            self.resume().map_err(DebuggableError::Pause)?;
        }

        Ok(())
    }

    fn read_regs(&self, cpu_id: usize) -> std::result::Result<CoreRegs, DebuggableError> {
        self.cpu_manager.lock().unwrap().read_regs(cpu_id)
    }

    fn write_regs(
        &self,
        cpu_id: usize,
        regs: &CoreRegs,
    ) -> std::result::Result<(), DebuggableError> {
        self.cpu_manager.lock().unwrap().write_regs(cpu_id, regs)
    }

    fn read_mem(
        &self,
        guest_memory: &GuestMemoryAtomic<GuestMemoryMmap>,
        cpu_id: usize,
        vaddr: GuestAddress,
        len: usize,
    ) -> std::result::Result<Vec<u8>, DebuggableError> {
        self.cpu_manager
            .lock()
            .unwrap()
            .read_mem(guest_memory, cpu_id, vaddr, len)
    }

    fn write_mem(
        &self,
        guest_memory: &GuestMemoryAtomic<GuestMemoryMmap>,
        cpu_id: usize,
        vaddr: &GuestAddress,
        data: &[u8],
    ) -> std::result::Result<(), DebuggableError> {
        self.cpu_manager
            .lock()
            .unwrap()
            .write_mem(guest_memory, cpu_id, vaddr, data)
    }

    fn active_vcpus(&self) -> usize {
        let active_vcpus = self.cpu_manager.lock().unwrap().active_vcpus();
        if active_vcpus > 0 {
            active_vcpus
        } else {
            // The VM is not booted yet. Report boot_vcpus() instead.
            self.cpu_manager.lock().unwrap().boot_vcpus() as usize
        }
    }
}

#[cfg(feature = "guest_debug")]
pub const UINT16_MAX: u32 = 65535;

#[cfg(all(target_arch = "x86_64", feature = "guest_debug"))]
impl Elf64Writable for Vm {}

#[cfg(all(target_arch = "x86_64", feature = "guest_debug"))]
impl GuestDebuggable for Vm {
    fn coredump(&mut self, destination_url: &str) -> std::result::Result<(), GuestDebuggableError> {
        event!("vm", "coredumping");

        let mut resume = false;

        #[cfg(feature = "tdx")]
        {
            if let Some(ref platform) = self.config.lock().unwrap().platform {
                if platform.tdx {
                    return Err(GuestDebuggableError::Coredump(anyhow!(
                        "Coredump not possible with TDX VM"
                    )));
                }
            }
        }

        match self.get_state().unwrap() {
            VmState::Running => {
                self.pause().map_err(GuestDebuggableError::Pause)?;
                resume = true;
            }
            VmState::Paused => {}
            _ => {
                return Err(GuestDebuggableError::Coredump(anyhow!(
                    "Trying to coredump while VM is not running or paused"
                )));
            }
        }

        let coredump_state = self.get_dump_state(destination_url)?;

        self.write_header(&coredump_state)?;
        self.write_note(&coredump_state)?;
        self.write_loads(&coredump_state)?;

        self.cpu_manager
            .lock()
            .unwrap()
            .cpu_write_elf64_note(&coredump_state)?;
        self.cpu_manager
            .lock()
            .unwrap()
            .cpu_write_vmm_note(&coredump_state)?;

        self.memory_manager
            .lock()
            .unwrap()
            .coredump_iterate_save_mem(&coredump_state)?;

        if resume {
            self.resume().map_err(GuestDebuggableError::Resume)?;
        }

        Ok(())
    }
}

#[cfg(all(feature = "kvm", target_arch = "x86_64"))]
#[cfg(test)]
mod tests {
    use super::*;

    fn test_vm_state_transitions(state: VmState) {
        match state {
            VmState::Created => {
                // Check the transitions from Created
                state.valid_transition(VmState::Created).unwrap_err();
                state.valid_transition(VmState::Running).unwrap();
                state.valid_transition(VmState::Shutdown).unwrap();
                state.valid_transition(VmState::Paused).unwrap();
                state.valid_transition(VmState::BreakPoint).unwrap();
            }
            VmState::Running => {
                // Check the transitions from Running
                state.valid_transition(VmState::Created).unwrap_err();
                state.valid_transition(VmState::Running).unwrap_err();
                state.valid_transition(VmState::Shutdown).unwrap();
                state.valid_transition(VmState::Paused).unwrap();
                state.valid_transition(VmState::BreakPoint).unwrap();
            }
            VmState::Shutdown => {
                // Check the transitions from Shutdown
                state.valid_transition(VmState::Created).unwrap_err();
                state.valid_transition(VmState::Running).unwrap();
                state.valid_transition(VmState::Shutdown).unwrap_err();
                state.valid_transition(VmState::Paused).unwrap_err();
                state.valid_transition(VmState::BreakPoint).unwrap_err();
            }
            VmState::Paused => {
                // Check the transitions from Paused
                state.valid_transition(VmState::Created).unwrap_err();
                state.valid_transition(VmState::Running).unwrap();
                state.valid_transition(VmState::Shutdown).unwrap();
                state.valid_transition(VmState::Paused).unwrap_err();
                state.valid_transition(VmState::BreakPoint).unwrap_err();
            }
            VmState::BreakPoint => {
                // Check the transitions from Breakpoint
                state.valid_transition(VmState::Created).unwrap();
                state.valid_transition(VmState::Running).unwrap();
                state.valid_transition(VmState::Shutdown).unwrap_err();
                state.valid_transition(VmState::Paused).unwrap_err();
                state.valid_transition(VmState::BreakPoint).unwrap_err();
            }
        }
    }

    #[test]
    fn test_vm_created_transitions() {
        test_vm_state_transitions(VmState::Created);
    }

    #[test]
    fn test_vm_running_transitions() {
        test_vm_state_transitions(VmState::Running);
    }

    #[test]
    fn test_vm_shutdown_transitions() {
        test_vm_state_transitions(VmState::Shutdown);
    }

    #[test]
    fn test_vm_paused_transitions() {
        test_vm_state_transitions(VmState::Paused);
    }

    #[cfg(feature = "tdx")]
    #[test]
    fn test_hob_memory_resources() {
        // Case 1: Two TDVF sections in the middle of the RAM
        let sections = vec![
            TdvfSection {
                address: 0xc000,
                size: 0x1000,
                ..Default::default()
            },
            TdvfSection {
                address: 0x1000,
                size: 0x4000,
                ..Default::default()
            },
        ];
        let guest_ranges: Vec<(GuestAddress, usize)> = vec![(GuestAddress(0), 0x1000_0000)];
        let expected = vec![
            (0, 0x1000, true),
            (0x1000, 0x4000, false),
            (0x5000, 0x7000, true),
            (0xc000, 0x1000, false),
            (0xd000, 0x0fff_3000, true),
        ];
        assert_eq!(
            expected,
            Vm::hob_memory_resources(
                sections,
                &GuestMemoryMmap::from_ranges(&guest_ranges).unwrap()
            )
        );

        // Case 2: Two TDVF sections with no conflict with the RAM
        let sections = vec![
            TdvfSection {
                address: 0x1000_1000,
                size: 0x1000,
                ..Default::default()
            },
            TdvfSection {
                address: 0,
                size: 0x1000,
                ..Default::default()
            },
        ];
        let guest_ranges: Vec<(GuestAddress, usize)> = vec![(GuestAddress(0x1000), 0x1000_0000)];
        let expected = vec![
            (0, 0x1000, false),
            (0x1000, 0x1000_0000, true),
            (0x1000_1000, 0x1000, false),
        ];
        assert_eq!(
            expected,
            Vm::hob_memory_resources(
                sections,
                &GuestMemoryMmap::from_ranges(&guest_ranges).unwrap()
            )
        );

        // Case 3: Two TDVF sections with partial conflicts with the RAM
        let sections = vec![
            TdvfSection {
                address: 0x1000_0000,
                size: 0x2000,
                ..Default::default()
            },
            TdvfSection {
                address: 0,
                size: 0x2000,
                ..Default::default()
            },
        ];
        let guest_ranges: Vec<(GuestAddress, usize)> = vec![(GuestAddress(0x1000), 0x1000_0000)];
        let expected = vec![
            (0, 0x2000, false),
            (0x2000, 0x0fff_e000, true),
            (0x1000_0000, 0x2000, false),
        ];
        assert_eq!(
            expected,
            Vm::hob_memory_resources(
                sections,
                &GuestMemoryMmap::from_ranges(&guest_ranges).unwrap()
            )
        );

        // Case 4: Two TDVF sections with no conflict before the RAM and two
        // more additional sections with no conflict after the RAM.
        let sections = vec![
            TdvfSection {
                address: 0x2000_1000,
                size: 0x1000,
                ..Default::default()
            },
            TdvfSection {
                address: 0x2000_0000,
                size: 0x1000,
                ..Default::default()
            },
            TdvfSection {
                address: 0x1000,
                size: 0x1000,
                ..Default::default()
            },
            TdvfSection {
                address: 0,
                size: 0x1000,
                ..Default::default()
            },
        ];
        let guest_ranges: Vec<(GuestAddress, usize)> = vec![(GuestAddress(0x4000), 0x1000_0000)];
        let expected = vec![
            (0, 0x1000, false),
            (0x1000, 0x1000, false),
            (0x4000, 0x1000_0000, true),
            (0x2000_0000, 0x1000, false),
            (0x2000_1000, 0x1000, false),
        ];
        assert_eq!(
            expected,
            Vm::hob_memory_resources(
                sections,
                &GuestMemoryMmap::from_ranges(&guest_ranges).unwrap()
            )
        );

        // Case 5: One TDVF section overriding the entire RAM
        let sections = vec![TdvfSection {
            address: 0,
            size: 0x2000_0000,
            ..Default::default()
        }];
        let guest_ranges: Vec<(GuestAddress, usize)> = vec![(GuestAddress(0x1000), 0x1000_0000)];
        let expected = vec![(0, 0x2000_0000, false)];
        assert_eq!(
            expected,
            Vm::hob_memory_resources(
                sections,
                &GuestMemoryMmap::from_ranges(&guest_ranges).unwrap()
            )
        );

        // Case 6: Two TDVF sections with no conflict with 2 RAM regions
        let sections = vec![
            TdvfSection {
                address: 0x1000_2000,
                size: 0x2000,
                ..Default::default()
            },
            TdvfSection {
                address: 0,
                size: 0x2000,
                ..Default::default()
            },
        ];
        let guest_ranges: Vec<(GuestAddress, usize)> = vec![
            (GuestAddress(0x2000), 0x1000_0000),
            (GuestAddress(0x1000_4000), 0x1000_0000),
        ];
        let expected = vec![
            (0, 0x2000, false),
            (0x2000, 0x1000_0000, true),
            (0x1000_2000, 0x2000, false),
            (0x1000_4000, 0x1000_0000, true),
        ];
        assert_eq!(
            expected,
            Vm::hob_memory_resources(
                sections,
                &GuestMemoryMmap::from_ranges(&guest_ranges).unwrap()
            )
        );

        // Case 7: Two TDVF sections with partial conflicts with 2 RAM regions
        let sections = vec![
            TdvfSection {
                address: 0x1000_0000,
                size: 0x4000,
                ..Default::default()
            },
            TdvfSection {
                address: 0,
                size: 0x4000,
                ..Default::default()
            },
        ];
        let guest_ranges: Vec<(GuestAddress, usize)> = vec![
            (GuestAddress(0x1000), 0x1000_0000),
            (GuestAddress(0x1000_3000), 0x1000_0000),
        ];
        let expected = vec![
            (0, 0x4000, false),
            (0x4000, 0x0fff_c000, true),
            (0x1000_0000, 0x4000, false),
            (0x1000_4000, 0x0fff_f000, true),
        ];
        assert_eq!(
            expected,
            Vm::hob_memory_resources(
                sections,
                &GuestMemoryMmap::from_ranges(&guest_ranges).unwrap()
            )
        );
    }
}

#[cfg(target_arch = "aarch64")]
#[cfg(test)]
mod tests {
    use arch::aarch64::fdt::create_fdt;
    use arch::aarch64::layout;
    use arch::{DeviceType, MmioDeviceInfo};
    use devices::gic::Gic;

    use super::*;

    const LEN: u64 = 4096;

    #[test]
    fn test_create_fdt_with_devices() {
        let regions = vec![(layout::RAM_START, (layout::FDT_MAX_SIZE + 0x1000) as usize)];
        let mem = GuestMemoryMmap::from_ranges(&regions).expect("Cannot initialize memory");

        let dev_info: HashMap<(DeviceType, std::string::String), MmioDeviceInfo> = [
            (
                (DeviceType::Serial, DeviceType::Serial.to_string()),
                MmioDeviceInfo {
                    addr: 0x00,
                    len: LEN,
                    irq: 33,
                },
            ),
            (
                (DeviceType::Virtio(1), "virtio".to_string()),
                MmioDeviceInfo {
                    addr: LEN,
                    len: LEN,
                    irq: 34,
                },
            ),
            (
                (DeviceType::Rtc, "rtc".to_string()),
                MmioDeviceInfo {
                    addr: 2 * LEN,
                    len: LEN,
                    irq: 35,
                },
            ),
        ]
        .iter()
        .cloned()
        .collect();

        let hv = hypervisor::new().unwrap();
        let vm = hv.create_vm().unwrap();
        let gic = vm
            .create_vgic(Gic::create_default_config(1))
            .expect("Cannot create gic");
        create_fdt(
            &mem,
            "console=tty0",
            vec![0],
            Some((0, 0, 0)),
            &dev_info,
            &gic,
            &None,
            &Vec::new(),
            &BTreeMap::new(),
            None,
            true,
        )
        .unwrap();
    }
}

#[cfg(all(feature = "kvm", target_arch = "x86_64"))]
#[test]
pub fn test_vm() {
    use hypervisor::VmExit;
    use vm_memory::{Address, GuestMemory, GuestMemoryRegion};
    // This example based on https://lwn.net/Articles/658511/
    let code = [
        0xba, 0xf8, 0x03, /* mov $0x3f8, %dx */
        0x00, 0xd8, /* add %bl, %al */
        0x04, b'0', /* add $'0', %al */
        0xee, /* out %al, (%dx) */
        0xb0, b'\n', /* mov $'\n', %al */
        0xee,  /* out %al, (%dx) */
        0xf4,  /* hlt */
    ];

    let mem_size = 0x1000;
    let load_addr = GuestAddress(0x1000);
    let mem = GuestMemoryMmap::from_ranges(&[(load_addr, mem_size)]).unwrap();

    let hv = hypervisor::new().unwrap();
    let vm = hv.create_vm().expect("new VM creation failed");

    for (index, region) in mem.iter().enumerate() {
        let mem_region = vm.make_user_memory_region(
            index as u32,
            region.start_addr().raw_value(),
            region.len(),
            region.as_ptr() as u64,
            false,
            false,
        );

        vm.create_user_memory_region(mem_region)
            .expect("Cannot configure guest memory");
    }
    mem.write_slice(&code, load_addr)
        .expect("Writing code to memory failed");

    let vcpu = vm.create_vcpu(0, None).expect("new Vcpu failed");

    let mut vcpu_sregs = vcpu.get_sregs().expect("get sregs failed");
    vcpu_sregs.cs.base = 0;
    vcpu_sregs.cs.selector = 0;
    vcpu.set_sregs(&vcpu_sregs).expect("set sregs failed");

    let mut vcpu_regs = vcpu.get_regs().expect("get regs failed");
    vcpu_regs.set_rip(0x1000);
    vcpu_regs.set_rax(2);
    vcpu_regs.set_rbx(3);
    vcpu_regs.set_rflags(2);
    vcpu.set_regs(&vcpu_regs).expect("set regs failed");

    loop {
        match vcpu.run().expect("run failed") {
            VmExit::Reset => {
                println!("HLT");
                break;
            }
            VmExit::Ignore => {}
            r => panic!("unexpected exit reason: {r:?}"),
        }
    }
}<|MERGE_RESOLUTION|>--- conflicted
+++ resolved
@@ -337,9 +337,8 @@
     #[error("Error creating console devices")]
     CreateConsoleDevices(#[source] ConsoleDeviceError),
 
-<<<<<<< HEAD
-    #[error("Error locking the disk images")]
-    LockingError(DeviceManagerError),
+    #[error("Error locking disk images: Another instance likely holds a lock")]
+    LockingError(#[source] DeviceManagerError),
 
     #[error("Fw Cfg missing kernel file")]
     FwCfgKernelFile,
@@ -352,10 +351,6 @@
 
     #[error("Fw Cfg file not found")]
     FwCfgCliFile,
-=======
-    #[error("Error locking disk images: Another instance likely holds a lock")]
-    LockingError(#[source] DeviceManagerError),
->>>>>>> d4651755
 }
 pub type Result<T> = result::Result<T, Error>;
 
