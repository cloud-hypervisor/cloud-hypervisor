// Copyright © 2020, Oracle and/or its affiliates.
//
// Copyright 2018 Amazon.com, Inc. or its affiliates. All Rights Reserved.
//
// Portions Copyright 2017 The Chromium OS Authors. All rights reserved.
// Use of this source code is governed by a BSD-style license that can be
// found in the LICENSE-BSD-3-Clause file.
//
// Copyright © 2019 Intel Corporation
//
// SPDX-License-Identifier: Apache-2.0 AND BSD-3-Clause
//

use std::collections::{BTreeMap, HashMap};
use std::fs::{File, OpenOptions};
use std::io::{self, Seek, SeekFrom, Write};
#[cfg(all(target_arch = "x86_64", feature = "guest_debug"))]
use std::mem::size_of;
use std::num::Wrapping;
use std::ops::Deref;
use std::os::unix::net::UnixStream;
use std::sync::{Arc, Mutex, RwLock};
#[cfg(not(target_arch = "riscv64"))]
use std::time::Instant;
use std::{cmp, result, str, thread};

use anyhow::anyhow;
#[cfg(target_arch = "x86_64")]
use arch::layout::{KVM_IDENTITY_MAP_START, KVM_TSS_START};
#[cfg(feature = "tdx")]
use arch::x86_64::tdx::TdvfSection;
#[cfg(any(target_arch = "aarch64", target_arch = "riscv64"))]
use arch::PciSpaceInfo;
use arch::{get_host_cpu_phys_bits, EntryPoint, NumaNode, NumaNodes};
#[cfg(target_arch = "aarch64")]
use devices::interrupt_controller;
use devices::AcpiNotificationFlags;
#[cfg(all(target_arch = "aarch64", feature = "guest_debug"))]
use gdbstub_arch::aarch64::reg::AArch64CoreRegs as CoreRegs;
#[cfg(all(target_arch = "x86_64", feature = "guest_debug"))]
use gdbstub_arch::x86::reg::X86_64CoreRegs as CoreRegs;
#[cfg(feature = "sev_snp")]
use hypervisor::kvm::{
    KVM_VMSA_PAGE_ADDRESS, KVM_VMSA_PAGE_SIZE, KVM_X86_SNP_VM, STAGE0_SIZE, STAGE0_START_ADDRESS,
};
use hypervisor::{HypervisorVmError, VmOps};
#[cfg(feature = "sev_snp")]
use igvm_defs::SnpPolicy;
use libc::{termios, SIGWINCH};
use linux_loader::cmdline::Cmdline;
#[cfg(all(target_arch = "x86_64", feature = "guest_debug"))]
use linux_loader::elf;
#[cfg(target_arch = "x86_64")]
use linux_loader::loader::bzimage::BzImage;
#[cfg(target_arch = "x86_64")]
use linux_loader::loader::elf::PvhBootCapability::PvhEntryPresent;
#[cfg(any(target_arch = "aarch64", target_arch = "riscv64"))]
use linux_loader::loader::pe::Error::InvalidImageMagicNumber;
use linux_loader::loader::KernelLoader;
use seccompiler::SeccompAction;
use serde::{Deserialize, Serialize};
use thiserror::Error;
use tracer::trace_scoped;
use vm_device::Bus;
#[cfg(feature = "tdx")]
use vm_memory::{Address, ByteValued, GuestMemoryRegion, ReadVolatile};
use vm_memory::{
    Bytes, GuestAddress, GuestAddressSpace, GuestMemory, GuestMemoryAtomic, WriteVolatile,
};
use vm_migration::protocol::{MemoryRangeTable, Request, Response};
use vm_migration::{
    snapshot_from_id, Migratable, MigratableError, Pausable, Snapshot, Snapshottable, Transportable,
};
use vmm_sys_util::eventfd::EventFd;
use vmm_sys_util::sock_ctrl_msg::ScmSocket;

use crate::config::{add_to_config, ValidationError};
use crate::console_devices::{ConsoleDeviceError, ConsoleInfo};
#[cfg(all(target_arch = "x86_64", feature = "guest_debug"))]
use crate::coredump::{
    CpuElf64Writable, DumpState, Elf64Writable, GuestDebuggable, GuestDebuggableError, NoteDescType,
};
use crate::device_manager::{DeviceManager, DeviceManagerError};
use crate::device_tree::DeviceTree;
#[cfg(feature = "guest_debug")]
use crate::gdb::{Debuggable, DebuggableError, GdbRequestPayload, GdbResponsePayload};
#[cfg(feature = "igvm")]
use crate::igvm::igvm_loader;
use crate::landlock::LandlockError;
use crate::memory_manager::{
    Error as MemoryManagerError, MemoryManager, MemoryManagerSnapshotData,
};
#[cfg(target_arch = "x86_64")]
use crate::migration::get_vm_snapshot;
#[cfg(all(target_arch = "x86_64", feature = "guest_debug"))]
use crate::migration::url_to_file;
use crate::migration::{url_to_path, SNAPSHOT_CONFIG_FILE, SNAPSHOT_STATE_FILE};
use crate::vm_config::{
    DeviceConfig, DiskConfig, FsConfig, HotplugMethod, NetConfig, NumaConfig, PayloadConfig,
    PmemConfig, UserDeviceConfig, VdpaConfig, VmConfig, VsockConfig,
};
use crate::{
    cpu, GuestMemoryMmap, PciDeviceInfo, CPU_MANAGER_SNAPSHOT_ID, DEVICE_MANAGER_SNAPSHOT_ID,
    MEMORY_MANAGER_SNAPSHOT_ID,
};

/// Errors associated with VM management
#[derive(Debug, Error)]
pub enum Error {
    #[error("Cannot open kernel file: {0}")]
    KernelFile(#[source] io::Error),

    #[error("Cannot open initramfs file: {0}")]
    InitramfsFile(#[source] io::Error),

    #[error("Cannot load the kernel into memory: {0}")]
    KernelLoad(#[source] linux_loader::loader::Error),

    #[cfg(target_arch = "aarch64")]
    #[error("Cannot load the UEFI binary in memory: {0:?}")]
    UefiLoad(arch::aarch64::uefi::Error),

    #[error("Cannot load the initramfs into memory")]
    InitramfsLoad,

    #[error("Cannot load the kernel command line in memory: {0}")]
    LoadCmdLine(#[source] linux_loader::loader::Error),

    #[error("Failed to apply landlock config during vm_create: {0}")]
    ApplyLandlock(#[source] LandlockError),

    #[error("Cannot modify the kernel command line: {0}")]
    CmdLineInsertStr(#[source] linux_loader::cmdline::Error),

    #[error("Cannot create the kernel command line: {0}")]
    CmdLineCreate(#[source] linux_loader::cmdline::Error),

    #[error("Cannot configure system: {0}")]
    ConfigureSystem(#[source] arch::Error),

    #[cfg(target_arch = "aarch64")]
    #[error("Cannot enable interrupt controller: {0:?}")]
    EnableInterruptController(interrupt_controller::Error),

    #[error("VM state is poisoned")]
    PoisonedState,

    #[error("Error from device manager: {0:?}")]
    DeviceManager(DeviceManagerError),

    #[error("No device with id {0:?} to remove")]
    NoDeviceToRemove(String),

    #[error("Cannot spawn a signal handler thread: {0}")]
    SignalHandlerSpawn(#[source] io::Error),

    #[error("Failed to join on threads: {0:?}")]
    ThreadCleanup(std::boxed::Box<dyn std::any::Any + std::marker::Send>),

    #[error("VM config is missing")]
    VmMissingConfig,

    #[error("VM is not created")]
    VmNotCreated,

    #[error("VM is already created")]
    VmAlreadyCreated,

    #[error("VM is not running")]
    VmNotRunning,

    #[error("Cannot clone EventFd: {0}")]
    EventFdClone(#[source] io::Error),

    #[error("invalid VM state transition: {0:?} to {1:?}")]
    InvalidStateTransition(VmState, VmState),

    #[error("Error from CPU manager: {0}")]
    CpuManager(#[source] cpu::Error),

    #[error("Cannot pause devices: {0}")]
    PauseDevices(#[source] MigratableError),

    #[error("Cannot resume devices: {0}")]
    ResumeDevices(#[source] MigratableError),

    #[error("Cannot pause CPUs: {0}")]
    PauseCpus(#[source] MigratableError),

    #[error("Cannot resume cpus: {0}")]
    ResumeCpus(#[source] MigratableError),

    #[error("Cannot pause VM: {0}")]
    Pause(#[source] MigratableError),

    #[error("Cannot resume VM: {0}")]
    Resume(#[source] MigratableError),

    #[error("Memory manager error: {0:?}")]
    MemoryManager(MemoryManagerError),

    #[error("Eventfd write error: {0}")]
    EventfdError(#[source] std::io::Error),

    #[error("Cannot snapshot VM: {0}")]
    Snapshot(#[source] MigratableError),

    #[error("Cannot restore VM: {0}")]
    Restore(#[source] MigratableError),

    #[error("Cannot send VM snapshot: {0}")]
    SnapshotSend(#[source] MigratableError),

    #[error("Invalid restore source URL")]
    InvalidRestoreSourceUrl,

    #[error("Failed to validate config: {0}")]
    ConfigValidation(#[source] ValidationError),

    #[error("Too many virtio-vsock devices")]
    TooManyVsockDevices,

    #[error("Failed serializing into JSON: {0}")]
    SerializeJson(#[source] serde_json::Error),

    #[error("Invalid NUMA configuration")]
    InvalidNumaConfig,

    #[error("Cannot create seccomp filter: {0}")]
    CreateSeccompFilter(#[source] seccompiler::Error),

    #[error("Cannot apply seccomp filter: {0}")]
    ApplySeccompFilter(#[source] seccompiler::Error),

    #[error("Failed resizing a memory zone")]
    ResizeZone,

    #[error("Cannot activate virtio devices: {0:?}")]
    ActivateVirtioDevices(DeviceManagerError),

    #[error("Error triggering power button: {0:?}")]
    PowerButton(DeviceManagerError),

    #[error("Kernel lacks PVH header")]
    KernelMissingPvhHeader,

    #[error("Failed to allocate firmware RAM: {0:?}")]
    AllocateFirmwareMemory(MemoryManagerError),

    #[error("Error manipulating firmware file: {0}")]
    FirmwareFile(#[source] std::io::Error),

    #[error("Firmware too big")]
    FirmwareTooLarge,

    #[error("Failed to copy firmware to memory: {0}")]
    FirmwareLoad(#[source] vm_memory::GuestMemoryError),

    #[cfg(feature = "sev_snp")]
    #[error("Error enabling SEV-SNP VM: {0}")]
    InitializeSevSnpVm(#[source] hypervisor::HypervisorVmError),

    #[cfg(feature = "tdx")]
    #[error("Error performing I/O on TDX firmware file: {0}")]
    LoadTdvf(#[source] std::io::Error),

    #[cfg(feature = "tdx")]
    #[error("Error performing I/O on the TDX payload file: {0}")]
    LoadPayload(#[source] std::io::Error),

    #[cfg(feature = "tdx")]
    #[error("Error parsing TDVF: {0}")]
    ParseTdvf(#[source] arch::x86_64::tdx::TdvfError),

    #[cfg(feature = "tdx")]
    #[error("Error populating TDX HOB: {0}")]
    PopulateHob(#[source] arch::x86_64::tdx::TdvfError),

    #[cfg(feature = "tdx")]
    #[error("Error allocating TDVF memory: {0:?}")]
    AllocatingTdvfMemory(crate::memory_manager::Error),

    #[cfg(feature = "tdx")]
    #[error("Error enabling TDX VM: {0}")]
    InitializeTdxVm(#[source] hypervisor::HypervisorVmError),

    #[cfg(feature = "tdx")]
    #[error("Error enabling TDX memory region: {0}")]
    InitializeTdxMemoryRegion(#[source] hypervisor::HypervisorVmError),

    #[cfg(feature = "tdx")]
    #[error("Error finalizing TDX VM: {0}")]
    FinalizeTdx(#[source] hypervisor::HypervisorVmError),

    #[cfg(feature = "tdx")]
    #[error("TDX firmware missing")]
    TdxFirmwareMissing,

    #[cfg(feature = "tdx")]
    #[error("Invalid TDX payload type")]
    InvalidPayloadType,

    #[cfg(feature = "guest_debug")]
    #[error("Error debugging VM: {0:?}")]
    Debug(DebuggableError),

    #[error("Error spawning kernel loading thread")]
    KernelLoadThreadSpawn(std::io::Error),

    #[error("Error joining kernel loading thread")]
    KernelLoadThreadJoin(std::boxed::Box<dyn std::any::Any + std::marker::Send>),

    #[error("Payload configuration is not bootable")]
    InvalidPayload,

    #[cfg(all(target_arch = "x86_64", feature = "guest_debug"))]
    #[error("Error coredumping VM: {0:?}")]
    Coredump(GuestDebuggableError),

    #[cfg(feature = "igvm")]
    #[error("Cannot open igvm file: {0}")]
    IgvmFile(#[source] io::Error),

    #[cfg(feature = "igvm")]
    #[error("Cannot load the igvm into memory: {0}")]
    IgvmLoad(#[source] igvm_loader::Error),

    #[error("Error injecting NMI")]
    ErrorNmi,

    #[error("Error resuming the VM: {0}")]
    ResumeVm(#[source] hypervisor::HypervisorVmError),

    #[error("Error creating console devices")]
    CreateConsoleDevices(ConsoleDeviceError),

    #[error("Fw Cfg missing kernel file")]
    FwCfgKernelFile,

    #[error("Fw Cfg missing initramfs")]
    FwCfgInitramfs,

    #[error("Fw Cfg missing kernel cmdline")]
    FwCfgCmdline,
}
pub type Result<T> = result::Result<T, Error>;

#[derive(Clone, Copy, Debug, Deserialize, Serialize, PartialEq, Eq)]
pub enum VmState {
    Created,
    Running,
    Shutdown,
    Paused,
    BreakPoint,
}

impl VmState {
    fn valid_transition(self, new_state: VmState) -> Result<()> {
        match self {
            VmState::Created => match new_state {
                VmState::Created => Err(Error::InvalidStateTransition(self, new_state)),
                VmState::Running | VmState::Paused | VmState::BreakPoint | VmState::Shutdown => {
                    Ok(())
                }
            },

            VmState::Running => match new_state {
                VmState::Created | VmState::Running => {
                    Err(Error::InvalidStateTransition(self, new_state))
                }
                VmState::Paused | VmState::Shutdown | VmState::BreakPoint => Ok(()),
            },

            VmState::Shutdown => match new_state {
                VmState::Paused | VmState::Created | VmState::Shutdown | VmState::BreakPoint => {
                    Err(Error::InvalidStateTransition(self, new_state))
                }
                VmState::Running => Ok(()),
            },

            VmState::Paused => match new_state {
                VmState::Created | VmState::Paused | VmState::BreakPoint => {
                    Err(Error::InvalidStateTransition(self, new_state))
                }
                VmState::Running | VmState::Shutdown => Ok(()),
            },
            VmState::BreakPoint => match new_state {
                VmState::Created | VmState::Running => Ok(()),
                _ => Err(Error::InvalidStateTransition(self, new_state)),
            },
        }
    }
}

struct VmOpsHandler {
    memory: GuestMemoryAtomic<GuestMemoryMmap>,
    #[cfg(target_arch = "x86_64")]
    io_bus: Arc<Bus>,
    mmio_bus: Arc<Bus>,
}

impl VmOps for VmOpsHandler {
    fn guest_mem_write(&self, gpa: u64, buf: &[u8]) -> result::Result<usize, HypervisorVmError> {
        self.memory
            .memory()
            .write(buf, GuestAddress(gpa))
            .map_err(|e| HypervisorVmError::GuestMemWrite(e.into()))
    }

    fn guest_mem_read(&self, gpa: u64, buf: &mut [u8]) -> result::Result<usize, HypervisorVmError> {
        self.memory
            .memory()
            .read(buf, GuestAddress(gpa))
            .map_err(|e| HypervisorVmError::GuestMemRead(e.into()))
    }

    fn mmio_read(&self, gpa: u64, data: &mut [u8]) -> result::Result<(), HypervisorVmError> {
        if let Err(vm_device::BusError::MissingAddressRange) = self.mmio_bus.read(gpa, data) {
            info!("Guest MMIO read to unregistered address 0x{:x}", gpa);
        }
        Ok(())
    }

    fn mmio_write(&self, gpa: u64, data: &[u8]) -> result::Result<(), HypervisorVmError> {
        match self.mmio_bus.write(gpa, data) {
            Err(vm_device::BusError::MissingAddressRange) => {
                info!("Guest MMIO write to unregistered address 0x{:x}", gpa);
            }
            Ok(Some(barrier)) => {
                info!("Waiting for barrier");
                barrier.wait();
                info!("Barrier released");
            }
            _ => {}
        };
        Ok(())
    }

    #[cfg(target_arch = "x86_64")]
    fn pio_read(&self, port: u64, data: &mut [u8]) -> result::Result<(), HypervisorVmError> {
        if let Err(vm_device::BusError::MissingAddressRange) = self.io_bus.read(port, data) {
            info!("Guest PIO read to unregistered address 0x{:x}", port);
        }
        Ok(())
    }

    #[cfg(target_arch = "x86_64")]
    fn pio_write(&self, port: u64, data: &[u8]) -> result::Result<(), HypervisorVmError> {
        match self.io_bus.write(port, data) {
            Err(vm_device::BusError::MissingAddressRange) => {
                info!("Guest PIO write to unregistered address 0x{:x}", port);
            }
            Ok(Some(barrier)) => {
                info!("Waiting for barrier");
                barrier.wait();
                info!("Barrier released");
            }
            _ => {}
        };
        Ok(())
    }
}

pub fn physical_bits(hypervisor: &Arc<dyn hypervisor::Hypervisor>, max_phys_bits: u8) -> u8 {
    let host_phys_bits = get_host_cpu_phys_bits(hypervisor);

    cmp::min(host_phys_bits, max_phys_bits)
}

pub struct Vm {
    #[cfg(feature = "tdx")]
    kernel: Option<File>,
    initramfs: Option<File>,
    threads: Vec<thread::JoinHandle<()>>,
    device_manager: Arc<Mutex<DeviceManager>>,
    config: Arc<Mutex<VmConfig>>,
    state: RwLock<VmState>,
    cpu_manager: Arc<Mutex<cpu::CpuManager>>,
    memory_manager: Arc<Mutex<MemoryManager>>,
    #[cfg_attr(any(not(feature = "kvm"), target_arch = "aarch64"), allow(dead_code))]
    // The hypervisor abstracted virtual machine.
    vm: Arc<dyn hypervisor::Vm>,
    #[cfg(target_arch = "x86_64")]
    saved_clock: Option<hypervisor::ClockData>,
    #[cfg(not(target_arch = "riscv64"))]
    numa_nodes: NumaNodes,
    #[cfg_attr(any(not(feature = "kvm"), target_arch = "aarch64"), allow(dead_code))]
    #[cfg(not(target_arch = "riscv64"))]
    hypervisor: Arc<dyn hypervisor::Hypervisor>,
    stop_on_boot: bool,
    load_payload_handle: Option<thread::JoinHandle<Result<EntryPoint>>>,
}

impl Vm {
    pub const HANDLED_SIGNALS: [i32; 1] = [SIGWINCH];

    #[cfg(feature = "sev_snp")]
    pub fn get_default_sev_snp_guest_policy() -> igvm_defs::SnpPolicy {
        SnpPolicy::new()
            .with_abi_minor(0)
            .with_abi_major(0)
            .with_smt(1)
            .with_reserved_must_be_one(1)
            .with_migrate_ma(0)
    }

    #[allow(clippy::too_many_arguments)]
    pub fn new_from_memory_manager(
        config: Arc<Mutex<VmConfig>>,
        memory_manager: Arc<Mutex<MemoryManager>>,
        vm: Arc<dyn hypervisor::Vm>,
        exit_evt: EventFd,
        reset_evt: EventFd,
        #[cfg(feature = "guest_debug")] vm_debug_evt: EventFd,
        seccomp_action: &SeccompAction,
        hypervisor: Arc<dyn hypervisor::Hypervisor>,
        activate_evt: EventFd,
        #[cfg(not(target_arch = "riscv64"))] timestamp: Instant,
        console_info: Option<ConsoleInfo>,
        console_resize_pipe: Option<Arc<File>>,
        original_termios: Arc<Mutex<Option<termios>>>,
        snapshot: Option<Snapshot>,
    ) -> Result<Self> {
        trace_scoped!("Vm::new_from_memory_manager");

        let boot_id_list = config
            .lock()
            .unwrap()
            .validate()
            .map_err(Error::ConfigValidation)?;

        #[cfg(not(feature = "igvm"))]
        let load_payload_handle = if snapshot.is_none() {
            Self::load_payload_async(&memory_manager, &config)?
        } else {
            None
        };

        info!("Booting VM from config: {:?}", &config);

        // Create NUMA nodes based on NumaConfig.
        let numa_nodes =
            Self::create_numa_nodes(config.lock().unwrap().numa.clone(), &memory_manager)?;

        #[cfg(feature = "tdx")]
        let tdx_enabled = config.lock().unwrap().is_tdx_enabled();
        #[cfg(feature = "sev_snp")]
        let sev_snp_enabled = config.lock().unwrap().is_sev_snp_enabled();
        #[cfg(feature = "tdx")]
        let force_iommu = tdx_enabled;
        #[cfg(feature = "sev_snp")]
        let force_iommu = sev_snp_enabled;
        #[cfg(not(any(feature = "tdx", feature = "sev_snp")))]
        let force_iommu = false;

        #[cfg(feature = "guest_debug")]
        let stop_on_boot = config.lock().unwrap().gdb;
        #[cfg(not(feature = "guest_debug"))]
        let stop_on_boot = false;

        let memory = memory_manager.lock().unwrap().guest_memory();
        let io_bus = Arc::new(Bus::new());
        let mmio_bus = Arc::new(Bus::new());

        let vm_ops: Arc<dyn VmOps> = Arc::new(VmOpsHandler {
            memory,
            #[cfg(target_arch = "x86_64")]
            io_bus: io_bus.clone(),
            mmio_bus: mmio_bus.clone(),
        });

        let cpus_config = { &config.lock().unwrap().cpus.clone() };
        let cpu_manager = cpu::CpuManager::new(
            cpus_config,
            vm.clone(),
            exit_evt.try_clone().map_err(Error::EventFdClone)?,
            reset_evt.try_clone().map_err(Error::EventFdClone)?,
            #[cfg(feature = "guest_debug")]
            vm_debug_evt,
            &hypervisor,
            seccomp_action.clone(),
            vm_ops,
            #[cfg(feature = "tdx")]
            tdx_enabled,
            &numa_nodes,
            #[cfg(feature = "sev_snp")]
            sev_snp_enabled,
        )
        .map_err(Error::CpuManager)?;

        #[cfg(target_arch = "x86_64")]
        cpu_manager
            .lock()
            .unwrap()
            .populate_cpuid(
                &memory_manager,
                &hypervisor,
                #[cfg(feature = "tdx")]
                tdx_enabled,
            )
            .map_err(Error::CpuManager)?;

        // Loading the igvm file is pushed down here because
        // igvm parser needs cpu_manager to retrieve cpuid leaf.
        // For the regular case, we can start loading early, but for
        // igvm case we have to wait until cpu_manager is created.
        // Currently, Microsoft Hypervisor does not provide any
        // Hypervisor specific common cpuid, we need to call get_cpuid_values
        // per cpuid through cpu_manager.
        #[cfg(feature = "igvm")]
        let load_payload_handle = if snapshot.is_none() {
            Self::load_payload_async(
                &memory_manager,
                &config,
                &cpu_manager,
                #[cfg(feature = "sev_snp")]
                sev_snp_enabled,
            )?
        } else {
            None
        };
        // The initial TDX configuration must be done before the vCPUs are
        // created
        #[cfg(feature = "tdx")]
        if tdx_enabled {
            let cpuid = cpu_manager.lock().unwrap().common_cpuid();
            let max_vcpus = cpu_manager.lock().unwrap().max_vcpus() as u32;
            vm.tdx_init(&cpuid, max_vcpus)
                .map_err(Error::InitializeTdxVm)?;
        }

        cpu_manager
            .lock()
            .unwrap()
            .create_boot_vcpus(snapshot_from_id(snapshot.as_ref(), CPU_MANAGER_SNAPSHOT_ID))
            .map_err(Error::CpuManager)?;

        // This initial SEV-SNP configuration must be done immediately after
        // vCPUs are created. As part of this initialization we are
        // transitioning the guest into secure state.
        #[cfg(all(feature = "sev_snp", feature = "igvm"))]
        if sev_snp_enabled {
            vm.sev_snp_init(Vm::get_default_sev_snp_guest_policy())
                .map_err(Error::InitializeSevSnpVm)?;
        }

        #[cfg(feature = "tdx")]
        let dynamic = !tdx_enabled;
        #[cfg(not(feature = "tdx"))]
        let dynamic = true;

        let device_manager = DeviceManager::new(
            io_bus,
            mmio_bus,
            vm.clone(),
            config.clone(),
            memory_manager.clone(),
            cpu_manager.clone(),
            exit_evt.try_clone().map_err(Error::EventFdClone)?,
            reset_evt,
            seccomp_action.clone(),
            numa_nodes.clone(),
            &activate_evt,
            force_iommu,
            boot_id_list,
            #[cfg(not(target_arch = "riscv64"))]
            timestamp,
            snapshot_from_id(snapshot.as_ref(), DEVICE_MANAGER_SNAPSHOT_ID),
            dynamic,
        )
        .map_err(Error::DeviceManager)?;

        device_manager
            .lock()
            .unwrap()
            .create_devices(console_info, console_resize_pipe, original_termios)
            .map_err(Error::DeviceManager)?;

        #[cfg(feature = "fw_cfg")]
        {
            let _ = device_manager
                .lock()
                .unwrap()
                .fw_cfg()
                .expect("fw_cfg device must be present")
                .lock()
                .unwrap()
                .add_e820(config.lock().unwrap().memory.size as usize);

            let kernel = config
                .lock()
                .unwrap()
                .payload
                .as_ref()
                .map(|p| p.kernel.as_ref().map(File::open))
                .unwrap_or_default()
                .transpose()
                .map_err(Error::KernelFile)?;
            if let Some(kernel_file) = kernel {
                let _ = device_manager
                    .lock()
                    .unwrap()
                    .fw_cfg()
                    .expect("fw_cfg device must be present")
                    .lock()
                    .unwrap()
                    .add_kernel_data(kernel_file);
            } else {
                return Err(Error::FwCfgKernelFile);
            }
            let _ = device_manager
                .lock()
                .unwrap()
                .fw_cfg()
                .expect("fw_cfg device must be present")
                .lock()
                .unwrap()
                .add_kernel_cmdline(
                    Vm::generate_cmdline(config.lock().unwrap().payload.as_ref().unwrap())
                        .map_err(|_| Error::FwCfgCmdline)?
                        .as_cstring()
                        .map_err(|_| Error::FwCfgCmdline)?,
                );
            let initramfs = config
                .lock()
                .unwrap()
                .payload
                .as_ref()
                .map(|p| p.initramfs.as_ref().map(File::open))
                .unwrap_or_default()
                .transpose()
                .map_err(Error::InitramfsFile)?;
            // We measure the initramfs when running Oak Containers in SNP mode (initramfs = Stage1)
            // o/w use Stage0 to launch cloud disk images
            if let Some(initramfs_file) = initramfs {
                let _ = device_manager
                    .lock()
                    .unwrap()
                    .fw_cfg()
                    .expect("fw_cfg device must be present")
                    .lock()
                    .unwrap()
                    .add_initramfs_data(initramfs_file);
            }
        }

        #[cfg(feature = "tdx")]
        let kernel = config
            .lock()
            .unwrap()
            .payload
            .as_ref()
            .map(|p| p.kernel.as_ref().map(File::open))
            .unwrap_or_default()
            .transpose()
            .map_err(Error::KernelFile)?;

        let initramfs = config
            .lock()
            .unwrap()
            .payload
            .as_ref()
            .map(|p| p.initramfs.as_ref().map(File::open))
            .unwrap_or_default()
            .transpose()
            .map_err(Error::InitramfsFile)?;

        #[cfg(target_arch = "x86_64")]
        let saved_clock = if let Some(snapshot) = snapshot.as_ref() {
            let vm_snapshot = get_vm_snapshot(snapshot).map_err(Error::Restore)?;
            vm_snapshot.clock
        } else {
            None
        };

        let vm_state = if snapshot.is_some() {
            VmState::Paused
        } else {
            VmState::Created
        };

        Ok(Vm {
            #[cfg(feature = "tdx")]
            kernel,
            initramfs,
            device_manager,
            config,
            threads: Vec::with_capacity(1),
            state: RwLock::new(vm_state),
            cpu_manager,
            memory_manager,
            vm,
            #[cfg(target_arch = "x86_64")]
            saved_clock,
            #[cfg(not(target_arch = "riscv64"))]
            numa_nodes,
            #[cfg(not(target_arch = "riscv64"))]
            hypervisor,
            stop_on_boot,
            load_payload_handle,
        })
    }

    fn create_numa_nodes(
        configs: Option<Vec<NumaConfig>>,
        memory_manager: &Arc<Mutex<MemoryManager>>,
    ) -> Result<NumaNodes> {
        let mm = memory_manager.lock().unwrap();
        let mm_zones = mm.memory_zones();
        let mut numa_nodes = BTreeMap::new();

        if let Some(configs) = &configs {
            for config in configs.iter() {
                if numa_nodes.contains_key(&config.guest_numa_id) {
                    error!("Can't define twice the same NUMA node");
                    return Err(Error::InvalidNumaConfig);
                }

                let mut node = NumaNode::default();

                if let Some(memory_zones) = &config.memory_zones {
                    for memory_zone in memory_zones.iter() {
                        if let Some(mm_zone) = mm_zones.get(memory_zone) {
                            node.memory_regions.extend(mm_zone.regions().clone());
                            if let Some(virtiomem_zone) = mm_zone.virtio_mem_zone() {
                                node.hotplug_regions.push(virtiomem_zone.region().clone());
                            }
                            node.memory_zones.push(memory_zone.clone());
                        } else {
                            error!("Unknown memory zone '{}'", memory_zone);
                            return Err(Error::InvalidNumaConfig);
                        }
                    }
                }

                if let Some(cpus) = &config.cpus {
                    node.cpus.extend(cpus);
                }

                if let Some(pci_segments) = &config.pci_segments {
                    node.pci_segments.extend(pci_segments);
                }

                if let Some(distances) = &config.distances {
                    for distance in distances.iter() {
                        let dest = distance.destination;
                        let dist = distance.distance;

                        if !configs.iter().any(|cfg| cfg.guest_numa_id == dest) {
                            error!("Unknown destination NUMA node {}", dest);
                            return Err(Error::InvalidNumaConfig);
                        }

                        if node.distances.contains_key(&dest) {
                            error!("Destination NUMA node {} has been already set", dest);
                            return Err(Error::InvalidNumaConfig);
                        }

                        node.distances.insert(dest, dist);
                    }
                }

                #[cfg(target_arch = "x86_64")]
                if let Some(sgx_epc_sections) = &config.sgx_epc_sections {
                    if let Some(sgx_epc_region) = mm.sgx_epc_region() {
                        let mm_sections = sgx_epc_region.epc_sections();
                        for sgx_epc_section in sgx_epc_sections.iter() {
                            if let Some(mm_section) = mm_sections.get(sgx_epc_section) {
                                node.sgx_epc_sections.push(mm_section.clone());
                            } else {
                                error!("Unknown SGX EPC section '{}'", sgx_epc_section);
                                return Err(Error::InvalidNumaConfig);
                            }
                        }
                    } else {
                        error!("Missing SGX EPC region");
                        return Err(Error::InvalidNumaConfig);
                    }
                }

                numa_nodes.insert(config.guest_numa_id, node);
            }
        }

        Ok(numa_nodes)
    }

    #[allow(clippy::too_many_arguments)]
    pub fn new(
        vm_config: Arc<Mutex<VmConfig>>,
        exit_evt: EventFd,
        reset_evt: EventFd,
        #[cfg(feature = "guest_debug")] vm_debug_evt: EventFd,
        seccomp_action: &SeccompAction,
        hypervisor: Arc<dyn hypervisor::Hypervisor>,
        activate_evt: EventFd,
        console_info: Option<ConsoleInfo>,
        console_resize_pipe: Option<Arc<File>>,
        original_termios: Arc<Mutex<Option<termios>>>,
        snapshot: Option<Snapshot>,
        source_url: Option<&str>,
        prefault: Option<bool>,
    ) -> Result<Self> {
        trace_scoped!("Vm::new");

        #[cfg(not(target_arch = "riscv64"))]
        let timestamp = Instant::now();

        #[cfg(feature = "tdx")]
        let tdx_enabled = if snapshot.is_some() {
            false
        } else {
            vm_config.lock().unwrap().is_tdx_enabled()
        };

        #[cfg(feature = "sev_snp")]
        let sev_snp_enabled = if snapshot.is_some() {
            false
        } else {
            vm_config.lock().unwrap().is_sev_snp_enabled()
        };

        let vm = Self::create_hypervisor_vm(
            &hypervisor,
            #[cfg(feature = "tdx")]
            tdx_enabled,
            #[cfg(feature = "sev_snp")]
            sev_snp_enabled,
            #[cfg(feature = "sev_snp")]
            vm_config.lock().unwrap().memory.total_size(),
        )?;

        let phys_bits = physical_bits(&hypervisor, vm_config.lock().unwrap().cpus.max_phys_bits);

        let memory_manager = if let Some(snapshot) =
            snapshot_from_id(snapshot.as_ref(), MEMORY_MANAGER_SNAPSHOT_ID)
        {
            MemoryManager::new_from_snapshot(
                &snapshot,
                vm.clone(),
                &vm_config.lock().unwrap().memory.clone(),
                source_url,
                prefault.unwrap(),
                phys_bits,
            )
            .map_err(Error::MemoryManager)?
        } else {
            #[cfg(target_arch = "x86_64")]
            let sgx_epc_config = vm_config.lock().unwrap().sgx_epc.clone();

            MemoryManager::new(
                vm.clone(),
                &vm_config.lock().unwrap().memory.clone(),
                None,
                phys_bits,
                #[cfg(feature = "tdx")]
                tdx_enabled,
                None,
                None,
                #[cfg(target_arch = "x86_64")]
                sgx_epc_config,
            )
            .map_err(Error::MemoryManager)?
        };

        #[cfg(target_arch = "x86_64")]
        // Note: For x86, always call this function before invoking start boot vcpus.
        // Otherwise guest would fail to boot because we haven't created the
        // userspace mappings to update the hypervisor about the memory mappings.
        // These mappings must be created before we start the vCPU threads for
        // the very first time.
        memory_manager
            .lock()
            .unwrap()
            .allocate_address_space()
            .map_err(Error::MemoryManager)?;

        Vm::new_from_memory_manager(
            vm_config,
            memory_manager,
            vm,
            exit_evt,
            reset_evt,
            #[cfg(feature = "guest_debug")]
            vm_debug_evt,
            seccomp_action,
            hypervisor,
            activate_evt,
            #[cfg(not(target_arch = "riscv64"))]
            timestamp,
            console_info,
            console_resize_pipe,
            original_termios,
            snapshot,
        )
    }

    pub fn create_hypervisor_vm(
        hypervisor: &Arc<dyn hypervisor::Hypervisor>,
        #[cfg(feature = "tdx")] tdx_enabled: bool,
        #[cfg(feature = "sev_snp")] sev_snp_enabled: bool,
        #[cfg(feature = "sev_snp")] mem_size: u64,
    ) -> Result<Arc<dyn hypervisor::Vm>> {
        hypervisor.check_required_extensions().unwrap();

        cfg_if::cfg_if! {
            if #[cfg(feature = "tdx")] {
                // Passing KVM_X86_TDX_VM: 1 if tdx_enabled is true
                // Otherwise KVM_X86_LEGACY_VM: 0
                // value of tdx_enabled is mapped to KVM_X86_TDX_VM or KVM_X86_LEGACY_VM
                let vm = hypervisor
                    .create_vm_with_type(u64::from(tdx_enabled))
                    .unwrap();
            } else if #[cfg(feature = "sev_snp")] {
                // Passing SEV_SNP_ENABLED: 1 if sev_snp_enabled is true
                // Otherwise SEV_SNP_DISABLED: 0
                let vm = if sev_snp_enabled {
                // vm type KVM_X86_SNP_VM = 4 in Kernel 6.11
                hypervisor
                    .create_vm_with_type(KVM_X86_SNP_VM.into())
                    .unwrap()
                } else {
                // value of sev_snp_enabled is mapped to SEV_SNP_ENABLED for true or SEV_SNP_DISABLED for false
                hypervisor
                    .create_vm_with_type_and_memory(u64::from(sev_snp_enabled), mem_size)
                    .unwrap()
                };
            } else {
                let vm = hypervisor.create_vm().unwrap();
            }
        }

        #[cfg(target_arch = "x86_64")]
        {
            vm.set_identity_map_address(KVM_IDENTITY_MAP_START.0)
                .unwrap();
            vm.set_tss_address(KVM_TSS_START.0 as usize).unwrap();
            vm.enable_split_irq().unwrap();
        }

        Ok(vm)
    }

    fn load_initramfs(&mut self, guest_mem: &GuestMemoryMmap) -> Result<arch::InitramfsConfig> {
        let initramfs = self.initramfs.as_mut().unwrap();
        let size: usize = initramfs
            .seek(SeekFrom::End(0))
            .map_err(|_| Error::InitramfsLoad)?
            .try_into()
            .unwrap();
        initramfs.rewind().map_err(|_| Error::InitramfsLoad)?;

        let address =
            arch::initramfs_load_addr(guest_mem, size).map_err(|_| Error::InitramfsLoad)?;
        let address = GuestAddress(address);

        guest_mem
            .read_volatile_from(address, initramfs, size)
            .map_err(|_| Error::InitramfsLoad)?;

        info!("Initramfs loaded: address = 0x{:x}", address.0);
        Ok(arch::InitramfsConfig { address, size })
    }

    pub fn generate_cmdline(
        payload: &PayloadConfig,
        #[cfg(any(target_arch = "aarch64", target_arch = "riscv64"))] device_manager: &Arc<
            Mutex<DeviceManager>,
        >,
    ) -> Result<Cmdline> {
        let mut cmdline = Cmdline::new(arch::CMDLINE_MAX_SIZE).map_err(Error::CmdLineCreate)?;
        if let Some(s) = payload.cmdline.as_ref() {
            cmdline.insert_str(s).map_err(Error::CmdLineInsertStr)?;
        }

        #[cfg(any(target_arch = "aarch64", target_arch = "riscv64"))]
        for entry in device_manager.lock().unwrap().cmdline_additions() {
            cmdline.insert_str(entry).map_err(Error::CmdLineInsertStr)?;
        }
        Ok(cmdline)
    }

    #[cfg(target_arch = "aarch64")]
    fn load_firmware(mut firmware: &File, memory_manager: Arc<Mutex<MemoryManager>>) -> Result<()> {
        let uefi_flash = memory_manager.lock().as_ref().unwrap().uefi_flash();
        let mem = uefi_flash.memory();
        arch::aarch64::uefi::load_uefi(mem.deref(), arch::layout::UEFI_START, &mut firmware)
            .map_err(Error::UefiLoad)?;
        Ok(())
    }

    #[cfg(target_arch = "aarch64")]
    fn load_kernel(
        firmware: Option<File>,
        kernel: Option<File>,
        memory_manager: Arc<Mutex<MemoryManager>>,
    ) -> Result<EntryPoint> {
        let guest_memory = memory_manager.lock().as_ref().unwrap().guest_memory();
        let mem = guest_memory.memory();
        let entry_addr = match (firmware, kernel) {
            (None, Some(mut kernel)) => {
                match linux_loader::loader::pe::PE::load(
                    mem.deref(),
                    Some(arch::layout::KERNEL_START),
                    &mut kernel,
                    None,
                ) {
                    Ok(entry_addr) => entry_addr.kernel_load,
                    // Try to load the binary as kernel PE file at first.
                    // If failed, retry to load it as UEFI binary.
                    // As the UEFI binary is formatless, it must be the last option to try.
                    Err(linux_loader::loader::Error::Pe(InvalidImageMagicNumber)) => {
                        Self::load_firmware(&kernel, memory_manager)?;
                        arch::layout::UEFI_START
                    }
                    Err(e) => {
                        return Err(Error::KernelLoad(e));
                    }
                }
            }
            (Some(firmware), None) => {
                Self::load_firmware(&firmware, memory_manager)?;
                arch::layout::UEFI_START
            }
            _ => return Err(Error::InvalidPayload),
        };

        Ok(EntryPoint { entry_addr })
    }

    #[cfg(feature = "fw_cfg")]
    fn reserve_region_for_stage0(memory_manager: &Arc<Mutex<MemoryManager>>) -> Result<()> {
        let mut memory_manager = memory_manager.lock().unwrap();
        // Region for loading Stage 0;
        memory_manager
            .add_ram_region(STAGE0_START_ADDRESS, STAGE0_SIZE)
            .map_err(|e| Error::MemoryManager(e))?;
        // Region for loading the VMSA page
        memory_manager
            .add_ram_region(KVM_VMSA_PAGE_ADDRESS, KVM_VMSA_PAGE_SIZE)
            .map_err(|e| Error::MemoryManager(e))?;
        Ok(())
    }

    #[cfg(target_arch = "riscv64")]
    fn load_kernel(
        firmware: Option<File>,
        kernel: Option<File>,
        memory_manager: Arc<Mutex<MemoryManager>>,
    ) -> Result<EntryPoint> {
        let guest_memory = memory_manager.lock().as_ref().unwrap().guest_memory();
        let mem = guest_memory.memory();
        let alignment = 0x20_0000;
        let aligned_kernel_addr = arch::layout::KERNEL_START.0 + (alignment - 1) & !(alignment - 1);
        let entry_addr = match (firmware, kernel) {
            (None, Some(mut kernel)) => {
                match linux_loader::loader::pe::PE::load(
                    mem.deref(),
                    Some(GuestAddress(aligned_kernel_addr)),
                    &mut kernel,
                    None,
                ) {
                    Ok(entry_addr) => entry_addr.kernel_load,
                    // Try to load the binary as kernel PE file at first.
                    // If failed, retry to load it as UEFI binary.
                    // As the UEFI binary is formatless, it must be the last option to try.
                    Err(linux_loader::loader::Error::Pe(InvalidImageMagicNumber)) => {
                        // TODO: UEFI for riscv64 is scheduled to next stage.
                        unimplemented!()
                    }
                    Err(e) => {
                        return Err(Error::KernelLoad(e));
                    }
                }
            }
            (Some(_firmware), None) => {
                // TODO: UEFI for riscv64 is scheduled to next stage.
                unimplemented!()
            }
            _ => return Err(Error::InvalidPayload),
        };

        Ok(EntryPoint { entry_addr })
    }

    #[cfg(feature = "igvm")]
    fn load_igvm(
        igvm: File,
        memory_manager: Arc<Mutex<MemoryManager>>,
        cpu_manager: Arc<Mutex<cpu::CpuManager>>,
        #[cfg(feature = "sev_snp")] host_data: &Option<String>,
    ) -> Result<EntryPoint> {
<<<<<<< HEAD
        #[cfg(feature = "fw_cfg")]
        Self::reserve_region_for_stage0(&memory_manager)?;
=======
>>>>>>> 3667e46d

        let res = igvm_loader::load_igvm(
            &igvm,
            memory_manager,
            cpu_manager.clone(),
            "",
            #[cfg(feature = "sev_snp")]
            host_data,
        )
        .map_err(Error::IgvmLoad)?;

        cfg_if::cfg_if! {
            if #[cfg(feature = "sev_snp")] {
                let entry_point = if cpu_manager.lock().unwrap().sev_snp_enabled() {
                    EntryPoint { entry_addr: vm_memory::GuestAddress(res.vmsa_gpa), setup_header: None }
                } else {
                    EntryPoint {entry_addr: vm_memory::GuestAddress(res.vmsa.rip), setup_header: None }
                };
            } else {
               let entry_point = EntryPoint { entry_addr: vm_memory::GuestAddress(res.vmsa.rip), setup_header: None };
            }
        };
        Ok(entry_point)
    }

    #[cfg(target_arch = "x86_64")]
    fn load_kernel(
        mut kernel: File,
        cmdline: Option<Cmdline>,
        memory_manager: Arc<Mutex<MemoryManager>>,
    ) -> Result<EntryPoint> {
        info!("Loading kernel");

        let mem = {
            let guest_memory = memory_manager.lock().as_ref().unwrap().guest_memory();
            guest_memory.memory()
        };

        // Try ELF binary with PVH boot.
        let entry_addr = linux_loader::loader::elf::Elf::load(
            mem.deref(),
            None,
            &mut kernel,
            Some(arch::layout::HIGH_RAM_START),
        )
        // Try loading kernel as bzImage.
        .or_else(|_| {
            BzImage::load(
                mem.deref(),
                None,
                &mut kernel,
                Some(arch::layout::HIGH_RAM_START),
            )
        })
        .map_err(Error::KernelLoad)?;

        if let Some(cmdline) = cmdline {
            linux_loader::loader::load_cmdline(mem.deref(), arch::layout::CMDLINE_START, &cmdline)
                .map_err(Error::LoadCmdLine)?;
        }

        if let PvhEntryPresent(entry_addr) = entry_addr.pvh_boot_cap {
            // Use the PVH kernel entry point to boot the guest
            info!("PVH kernel loaded: entry_addr = 0x{:x}", entry_addr.0);
            Ok(EntryPoint {
                entry_addr,
                setup_header: None,
            })
        } else if entry_addr.setup_header.is_some() {
            // Use the bzImage 32bit entry point to boot the guest
            info!(
                "bzImage kernel loaded: entry_addr = 0x{:x}",
                entry_addr.kernel_load.0
            );
            Ok(EntryPoint {
                entry_addr: entry_addr.kernel_load,
                setup_header: entry_addr.setup_header,
            })
        } else {
            Err(Error::KernelMissingPvhHeader)
        }
    }

    #[cfg(target_arch = "x86_64")]
    fn load_payload(
        payload: &PayloadConfig,
        memory_manager: Arc<Mutex<MemoryManager>>,
        #[cfg(feature = "igvm")] cpu_manager: Arc<Mutex<cpu::CpuManager>>,
        #[cfg(feature = "sev_snp")] _sev_snp_enabled: bool,
    ) -> Result<EntryPoint> {
        trace_scoped!("load_payload");
        #[cfg(feature = "igvm")]
        {
            if let Some(_igvm_file) = &payload.igvm {
                let igvm = File::open(_igvm_file).map_err(Error::IgvmFile)?;
                return Self::load_igvm(
                    igvm,
                    memory_manager,
                    cpu_manager,
                    #[cfg(feature = "sev_snp")]
                    &payload.host_data,
                );
            }
        }
        match (
            &payload.firmware,
            &payload.kernel,
            &payload.initramfs,
            &payload.cmdline,
        ) {
            (Some(firmware), None, None, None) => {
                let firmware = File::open(firmware).map_err(Error::FirmwareFile)?;
                Self::load_kernel(firmware, None, memory_manager)
            }
            (None, Some(kernel), _, _) => {
                let kernel = File::open(kernel).map_err(Error::KernelFile)?;
                let cmdline = Self::generate_cmdline(payload)?;
                Self::load_kernel(kernel, Some(cmdline), memory_manager)
            }
            _ => Err(Error::InvalidPayload),
        }
    }

    #[cfg(any(target_arch = "aarch64", target_arch = "riscv64"))]
    fn load_payload(
        payload: &PayloadConfig,
        memory_manager: Arc<Mutex<MemoryManager>>,
    ) -> Result<EntryPoint> {
        match (&payload.firmware, &payload.kernel) {
            (Some(firmware), None) => {
                let firmware = File::open(firmware).map_err(Error::FirmwareFile)?;
                Self::load_kernel(Some(firmware), None, memory_manager)
            }
            (None, Some(kernel)) => {
                let kernel = File::open(kernel).map_err(Error::KernelFile)?;
                Self::load_kernel(None, Some(kernel), memory_manager)
            }
            _ => Err(Error::InvalidPayload),
        }
    }

    fn load_payload_async(
        memory_manager: &Arc<Mutex<MemoryManager>>,
        config: &Arc<Mutex<VmConfig>>,
        #[cfg(feature = "igvm")] cpu_manager: &Arc<Mutex<cpu::CpuManager>>,
        #[cfg(feature = "sev_snp")] sev_snp_enabled: bool,
    ) -> Result<Option<thread::JoinHandle<Result<EntryPoint>>>> {
        // Kernel with TDX is loaded in a different manner
        #[cfg(feature = "tdx")]
        if config.lock().unwrap().is_tdx_enabled() {
            return Ok(None);
        }

        config
            .lock()
            .unwrap()
            .payload
            .as_ref()
            .map(|payload| {
                let memory_manager = memory_manager.clone();
                let payload = payload.clone();
                #[cfg(feature = "igvm")]
                let cpu_manager = cpu_manager.clone();

                std::thread::Builder::new()
                    .name("payload_loader".into())
                    .spawn(move || {
                        Self::load_payload(
                            &payload,
                            memory_manager,
                            #[cfg(feature = "igvm")]
                            cpu_manager,
                            #[cfg(feature = "sev_snp")]
                            sev_snp_enabled,
                        )
                    })
                    .map_err(Error::KernelLoadThreadSpawn)
            })
            .transpose()
    }

    #[cfg(target_arch = "x86_64")]
    fn configure_system(&mut self, rsdp_addr: GuestAddress, entry_addr: EntryPoint) -> Result<()> {
        trace_scoped!("configure_system");
        info!("Configuring system");
        let mem = self.memory_manager.lock().unwrap().boot_guest_memory();

        let initramfs_config = match self.initramfs {
            Some(_) => Some(self.load_initramfs(&mem)?),
            None => None,
        };

        let boot_vcpus = self.cpu_manager.lock().unwrap().boot_vcpus();
        let rsdp_addr = Some(rsdp_addr);
        let sgx_epc_region = self
            .memory_manager
            .lock()
            .unwrap()
            .sgx_epc_region()
            .as_ref()
            .cloned();

        let serial_number = self
            .config
            .lock()
            .unwrap()
            .platform
            .as_ref()
            .and_then(|p| p.serial_number.clone());

        let uuid = self
            .config
            .lock()
            .unwrap()
            .platform
            .as_ref()
            .and_then(|p| p.uuid.clone());

        let oem_strings = self
            .config
            .lock()
            .unwrap()
            .platform
            .as_ref()
            .and_then(|p| p.oem_strings.clone());

        let oem_strings = oem_strings
            .as_deref()
            .map(|strings| strings.iter().map(|s| s.as_ref()).collect::<Vec<&str>>());

        let topology = self.cpu_manager.lock().unwrap().get_vcpu_topology();

        arch::configure_system(
            &mem,
            arch::layout::CMDLINE_START,
            arch::layout::CMDLINE_MAX_SIZE,
            &initramfs_config,
            boot_vcpus,
            entry_addr.setup_header,
            rsdp_addr,
            sgx_epc_region,
            serial_number.as_deref(),
            uuid.as_deref(),
            oem_strings.as_deref(),
            topology,
        )
        .map_err(Error::ConfigureSystem)?;
        Ok(())
    }

    #[cfg(target_arch = "aarch64")]
    fn configure_system(
        &mut self,
        _rsdp_addr: GuestAddress,
        _entry_addr: EntryPoint,
    ) -> Result<()> {
        let cmdline = Self::generate_cmdline(
            self.config.lock().unwrap().payload.as_ref().unwrap(),
            &self.device_manager,
        )?;
        let vcpu_mpidrs = self.cpu_manager.lock().unwrap().get_mpidrs();
        let vcpu_topology = self.cpu_manager.lock().unwrap().get_vcpu_topology();
        let mem = self.memory_manager.lock().unwrap().boot_guest_memory();
        let mut pci_space_info: Vec<PciSpaceInfo> = Vec::new();
        let initramfs_config = match self.initramfs {
            Some(_) => Some(self.load_initramfs(&mem)?),
            None => None,
        };

        let device_info = &self
            .device_manager
            .lock()
            .unwrap()
            .get_device_info()
            .clone();

        for pci_segment in self.device_manager.lock().unwrap().pci_segments().iter() {
            let pci_space = PciSpaceInfo {
                pci_segment_id: pci_segment.id,
                mmio_config_address: pci_segment.mmio_config_address,
                pci_device_space_start: pci_segment.start_of_mem64_area,
                pci_device_space_size: pci_segment.end_of_mem64_area
                    - pci_segment.start_of_mem64_area
                    + 1,
            };
            pci_space_info.push(pci_space);
        }

        let virtio_iommu_bdf = self
            .device_manager
            .lock()
            .unwrap()
            .iommu_attached_devices()
            .as_ref()
            .map(|(v, _)| *v);

        let vgic = self
            .device_manager
            .lock()
            .unwrap()
            .get_interrupt_controller()
            .unwrap()
            .lock()
            .unwrap()
            .get_vgic()
            .map_err(|_| {
                Error::ConfigureSystem(arch::Error::PlatformSpecific(
                    arch::aarch64::Error::SetupGic,
                ))
            })?;

        // PMU interrupt sticks to PPI, so need to be added by 16 to get real irq number.
        let pmu_supported = self
            .cpu_manager
            .lock()
            .unwrap()
            .init_pmu(arch::aarch64::fdt::AARCH64_PMU_IRQ + 16)
            .map_err(|_| {
                Error::ConfigureSystem(arch::Error::PlatformSpecific(
                    arch::aarch64::Error::VcpuInitPmu,
                ))
            })?;

        arch::configure_system(
            &mem,
            cmdline.as_cstring().unwrap().to_str().unwrap(),
            vcpu_mpidrs,
            vcpu_topology,
            device_info,
            &initramfs_config,
            &pci_space_info,
            virtio_iommu_bdf.map(|bdf| bdf.into()),
            &vgic,
            &self.numa_nodes,
            pmu_supported,
        )
        .map_err(Error::ConfigureSystem)?;

        Ok(())
    }

    #[cfg(target_arch = "riscv64")]
    fn configure_system(&mut self) -> Result<()> {
        let cmdline = Self::generate_cmdline(
            self.config.lock().unwrap().payload.as_ref().unwrap(),
            &self.device_manager,
        )?;
        let num_vcpu = self.cpu_manager.lock().unwrap().vcpus().len();
        let mem = self.memory_manager.lock().unwrap().boot_guest_memory();
        let mut pci_space_info: Vec<PciSpaceInfo> = Vec::new();
        let initramfs_config = match self.initramfs {
            Some(_) => Some(self.load_initramfs(&mem)?),
            None => None,
        };

        let device_info = &self
            .device_manager
            .lock()
            .unwrap()
            .get_device_info()
            .clone();

        for pci_segment in self.device_manager.lock().unwrap().pci_segments().iter() {
            let pci_space = PciSpaceInfo {
                pci_segment_id: pci_segment.id,
                mmio_config_address: pci_segment.mmio_config_address,
                pci_device_space_start: pci_segment.start_of_mem64_area,
                pci_device_space_size: pci_segment.end_of_mem64_area
                    - pci_segment.start_of_mem64_area
                    + 1,
            };
            pci_space_info.push(pci_space);
        }

        // TODO: IOMMU for riscv64 is not yet support in kernel.

        let vaia = self
            .device_manager
            .lock()
            .unwrap()
            .get_interrupt_controller()
            .unwrap()
            .lock()
            .unwrap()
            .get_vaia()
            .map_err(|_| {
                Error::ConfigureSystem(arch::Error::PlatformSpecific(
                    arch::riscv64::Error::SetupAia,
                ))
            })?;

        // TODO: PMU support for riscv64 is scheduled to next stage.

        arch::configure_system(
            &mem,
            cmdline.as_cstring().unwrap().to_str().unwrap(),
            num_vcpu as u32,
            device_info,
            &initramfs_config,
            &pci_space_info,
            &vaia,
        )
        .map_err(Error::ConfigureSystem)?;

        Ok(())
    }

    pub fn console_resize_pipe(&self) -> Option<Arc<File>> {
        self.device_manager.lock().unwrap().console_resize_pipe()
    }

    pub fn shutdown(&mut self) -> Result<()> {
        let mut state = self.state.try_write().map_err(|_| Error::PoisonedState)?;
        let new_state = VmState::Shutdown;

        state.valid_transition(new_state)?;

        // Wake up the DeviceManager threads so they will get terminated cleanly
        self.device_manager
            .lock()
            .unwrap()
            .resume()
            .map_err(Error::Resume)?;

        self.cpu_manager
            .lock()
            .unwrap()
            .shutdown()
            .map_err(Error::CpuManager)?;

        // Wait for all the threads to finish
        for thread in self.threads.drain(..) {
            thread.join().map_err(Error::ThreadCleanup)?
        }
        *state = new_state;

        Ok(())
    }

    pub fn resize(
        &mut self,
        desired_vcpus: Option<u8>,
        desired_memory: Option<u64>,
        desired_balloon: Option<u64>,
    ) -> Result<()> {
        event!("vm", "resizing");

        if let Some(desired_vcpus) = desired_vcpus {
            if self
                .cpu_manager
                .lock()
                .unwrap()
                .resize(desired_vcpus)
                .map_err(Error::CpuManager)?
            {
                self.device_manager
                    .lock()
                    .unwrap()
                    .notify_hotplug(AcpiNotificationFlags::CPU_DEVICES_CHANGED)
                    .map_err(Error::DeviceManager)?;
            }
            self.config.lock().unwrap().cpus.boot_vcpus = desired_vcpus;
        }

        if let Some(desired_memory) = desired_memory {
            let new_region = self
                .memory_manager
                .lock()
                .unwrap()
                .resize(desired_memory)
                .map_err(Error::MemoryManager)?;

            let memory_config = &mut self.config.lock().unwrap().memory;

            if let Some(new_region) = &new_region {
                self.device_manager
                    .lock()
                    .unwrap()
                    .update_memory(new_region)
                    .map_err(Error::DeviceManager)?;

                match memory_config.hotplug_method {
                    HotplugMethod::Acpi => {
                        self.device_manager
                            .lock()
                            .unwrap()
                            .notify_hotplug(AcpiNotificationFlags::MEMORY_DEVICES_CHANGED)
                            .map_err(Error::DeviceManager)?;
                    }
                    HotplugMethod::VirtioMem => {}
                }
            }

            // We update the VM config regardless of the actual guest resize
            // operation result (happened or not), so that if the VM reboots
            // it will be running with the last configure memory size.
            match memory_config.hotplug_method {
                HotplugMethod::Acpi => memory_config.size = desired_memory,
                HotplugMethod::VirtioMem => {
                    if desired_memory > memory_config.size {
                        memory_config.hotplugged_size = Some(desired_memory - memory_config.size);
                    } else {
                        memory_config.hotplugged_size = None;
                    }
                }
            }
        }

        if let Some(desired_balloon) = desired_balloon {
            self.device_manager
                .lock()
                .unwrap()
                .resize_balloon(desired_balloon)
                .map_err(Error::DeviceManager)?;

            // Update the configuration value for the balloon size to ensure
            // a reboot would use the right value.
            if let Some(balloon_config) = &mut self.config.lock().unwrap().balloon {
                balloon_config.size = desired_balloon;
            }
        }

        event!("vm", "resized");

        Ok(())
    }

    pub fn resize_zone(&mut self, id: String, desired_memory: u64) -> Result<()> {
        let memory_config = &mut self.config.lock().unwrap().memory;

        if let Some(zones) = &mut memory_config.zones {
            for zone in zones.iter_mut() {
                if zone.id == id {
                    if desired_memory >= zone.size {
                        let hotplugged_size = desired_memory - zone.size;
                        self.memory_manager
                            .lock()
                            .unwrap()
                            .resize_zone(&id, desired_memory - zone.size)
                            .map_err(Error::MemoryManager)?;
                        // We update the memory zone config regardless of the
                        // actual 'resize-zone' operation result (happened or
                        // not), so that if the VM reboots it will be running
                        // with the last configured memory zone size.
                        zone.hotplugged_size = Some(hotplugged_size);

                        return Ok(());
                    } else {
                        error!(
                            "Invalid to ask less ({}) than boot RAM ({}) for \
                            this memory zone",
                            desired_memory, zone.size,
                        );
                        return Err(Error::ResizeZone);
                    }
                }
            }
        }

        error!("Could not find the memory zone {} for the resize", id);
        Err(Error::ResizeZone)
    }

    pub fn add_device(&mut self, mut device_cfg: DeviceConfig) -> Result<PciDeviceInfo> {
        let pci_device_info = self
            .device_manager
            .lock()
            .unwrap()
            .add_device(&mut device_cfg)
            .map_err(Error::DeviceManager)?;

        // Update VmConfig by adding the new device. This is important to
        // ensure the device would be created in case of a reboot.
        {
            let mut config = self.config.lock().unwrap();
            add_to_config(&mut config.devices, device_cfg);
        }

        self.device_manager
            .lock()
            .unwrap()
            .notify_hotplug(AcpiNotificationFlags::PCI_DEVICES_CHANGED)
            .map_err(Error::DeviceManager)?;

        Ok(pci_device_info)
    }

    pub fn add_user_device(&mut self, mut device_cfg: UserDeviceConfig) -> Result<PciDeviceInfo> {
        let pci_device_info = self
            .device_manager
            .lock()
            .unwrap()
            .add_user_device(&mut device_cfg)
            .map_err(Error::DeviceManager)?;

        // Update VmConfig by adding the new device. This is important to
        // ensure the device would be created in case of a reboot.
        {
            let mut config = self.config.lock().unwrap();
            add_to_config(&mut config.user_devices, device_cfg);
        }

        self.device_manager
            .lock()
            .unwrap()
            .notify_hotplug(AcpiNotificationFlags::PCI_DEVICES_CHANGED)
            .map_err(Error::DeviceManager)?;

        Ok(pci_device_info)
    }

    pub fn remove_device(&mut self, id: String) -> Result<()> {
        self.device_manager
            .lock()
            .unwrap()
            .remove_device(id.clone())
            .map_err(Error::DeviceManager)?;

        // Update VmConfig by removing the device. This is important to
        // ensure the device would not be created in case of a reboot.
        self.config.lock().unwrap().remove_device(&id);

        self.device_manager
            .lock()
            .unwrap()
            .notify_hotplug(AcpiNotificationFlags::PCI_DEVICES_CHANGED)
            .map_err(Error::DeviceManager)?;
        Ok(())
    }

    pub fn add_disk(&mut self, mut disk_cfg: DiskConfig) -> Result<PciDeviceInfo> {
        let pci_device_info = self
            .device_manager
            .lock()
            .unwrap()
            .add_disk(&mut disk_cfg)
            .map_err(Error::DeviceManager)?;

        // Update VmConfig by adding the new device. This is important to
        // ensure the device would be created in case of a reboot.
        {
            let mut config = self.config.lock().unwrap();
            add_to_config(&mut config.disks, disk_cfg);
        }

        self.device_manager
            .lock()
            .unwrap()
            .notify_hotplug(AcpiNotificationFlags::PCI_DEVICES_CHANGED)
            .map_err(Error::DeviceManager)?;

        Ok(pci_device_info)
    }

    pub fn add_fs(&mut self, mut fs_cfg: FsConfig) -> Result<PciDeviceInfo> {
        let pci_device_info = self
            .device_manager
            .lock()
            .unwrap()
            .add_fs(&mut fs_cfg)
            .map_err(Error::DeviceManager)?;

        // Update VmConfig by adding the new device. This is important to
        // ensure the device would be created in case of a reboot.
        {
            let mut config = self.config.lock().unwrap();
            add_to_config(&mut config.fs, fs_cfg);
        }

        self.device_manager
            .lock()
            .unwrap()
            .notify_hotplug(AcpiNotificationFlags::PCI_DEVICES_CHANGED)
            .map_err(Error::DeviceManager)?;

        Ok(pci_device_info)
    }

    pub fn add_pmem(&mut self, mut pmem_cfg: PmemConfig) -> Result<PciDeviceInfo> {
        let pci_device_info = self
            .device_manager
            .lock()
            .unwrap()
            .add_pmem(&mut pmem_cfg)
            .map_err(Error::DeviceManager)?;

        // Update VmConfig by adding the new device. This is important to
        // ensure the device would be created in case of a reboot.
        {
            let mut config = self.config.lock().unwrap();
            add_to_config(&mut config.pmem, pmem_cfg);
        }

        self.device_manager
            .lock()
            .unwrap()
            .notify_hotplug(AcpiNotificationFlags::PCI_DEVICES_CHANGED)
            .map_err(Error::DeviceManager)?;

        Ok(pci_device_info)
    }

    pub fn add_net(&mut self, mut net_cfg: NetConfig) -> Result<PciDeviceInfo> {
        let pci_device_info = self
            .device_manager
            .lock()
            .unwrap()
            .add_net(&mut net_cfg)
            .map_err(Error::DeviceManager)?;

        // Update VmConfig by adding the new device. This is important to
        // ensure the device would be created in case of a reboot.
        {
            let mut config = self.config.lock().unwrap();
            add_to_config(&mut config.net, net_cfg);
        }

        self.device_manager
            .lock()
            .unwrap()
            .notify_hotplug(AcpiNotificationFlags::PCI_DEVICES_CHANGED)
            .map_err(Error::DeviceManager)?;

        Ok(pci_device_info)
    }

    pub fn add_vdpa(&mut self, mut vdpa_cfg: VdpaConfig) -> Result<PciDeviceInfo> {
        let pci_device_info = self
            .device_manager
            .lock()
            .unwrap()
            .add_vdpa(&mut vdpa_cfg)
            .map_err(Error::DeviceManager)?;

        // Update VmConfig by adding the new device. This is important to
        // ensure the device would be created in case of a reboot.
        {
            let mut config = self.config.lock().unwrap();
            add_to_config(&mut config.vdpa, vdpa_cfg);
        }

        self.device_manager
            .lock()
            .unwrap()
            .notify_hotplug(AcpiNotificationFlags::PCI_DEVICES_CHANGED)
            .map_err(Error::DeviceManager)?;

        Ok(pci_device_info)
    }

    pub fn add_vsock(&mut self, mut vsock_cfg: VsockConfig) -> Result<PciDeviceInfo> {
        let pci_device_info = self
            .device_manager
            .lock()
            .unwrap()
            .add_vsock(&mut vsock_cfg)
            .map_err(Error::DeviceManager)?;

        // Update VmConfig by adding the new device. This is important to
        // ensure the device would be created in case of a reboot.
        {
            let mut config = self.config.lock().unwrap();
            config.vsock = Some(vsock_cfg);
        }

        self.device_manager
            .lock()
            .unwrap()
            .notify_hotplug(AcpiNotificationFlags::PCI_DEVICES_CHANGED)
            .map_err(Error::DeviceManager)?;

        Ok(pci_device_info)
    }

    pub fn counters(&self) -> Result<HashMap<String, HashMap<&'static str, Wrapping<u64>>>> {
        Ok(self.device_manager.lock().unwrap().counters())
    }

    #[cfg(feature = "tdx")]
    fn extract_tdvf_sections(&mut self) -> Result<(Vec<TdvfSection>, bool)> {
        use arch::x86_64::tdx::*;

        let firmware_path = self
            .config
            .lock()
            .unwrap()
            .payload
            .as_ref()
            .unwrap()
            .firmware
            .clone()
            .ok_or(Error::TdxFirmwareMissing)?;
        // The TDVF file contains a table of section as well as code
        let mut firmware_file = File::open(firmware_path).map_err(Error::LoadTdvf)?;

        // For all the sections allocate some RAM backing them
        parse_tdvf_sections(&mut firmware_file).map_err(Error::ParseTdvf)
    }

    #[cfg(feature = "tdx")]
    fn hob_memory_resources(
        mut sorted_sections: Vec<TdvfSection>,
        guest_memory: &GuestMemoryMmap,
    ) -> Vec<(u64, u64, bool)> {
        let mut list = Vec::new();

        let mut current_section = sorted_sections.pop();

        // RAM regions interleaved with TDVF sections
        let mut next_start_addr = 0;
        for region in guest_memory.iter() {
            let region_start = region.start_addr().0;
            let region_end = region.last_addr().0;
            if region_start > next_start_addr {
                next_start_addr = region_start;
            }

            loop {
                let (start, size, ram) = if let Some(section) = &current_section {
                    if section.address <= next_start_addr {
                        (section.address, section.size, false)
                    } else {
                        let last_addr = std::cmp::min(section.address - 1, region_end);
                        (next_start_addr, last_addr - next_start_addr + 1, true)
                    }
                } else {
                    (next_start_addr, region_end - next_start_addr + 1, true)
                };

                list.push((start, size, ram));

                if !ram {
                    current_section = sorted_sections.pop();
                }

                next_start_addr = start + size;

                if region_start > next_start_addr {
                    next_start_addr = region_start;
                }

                if next_start_addr > region_end {
                    break;
                }
            }
        }

        // Once all the interleaved sections have been processed, let's simply
        // pull the remaining ones.
        if let Some(section) = current_section {
            list.push((section.address, section.size, false));
        }
        while let Some(section) = sorted_sections.pop() {
            list.push((section.address, section.size, false));
        }

        list
    }

    #[cfg(feature = "tdx")]
    fn populate_tdx_sections(
        &mut self,
        sections: &[TdvfSection],
        guid_found: bool,
    ) -> Result<Option<u64>> {
        use arch::x86_64::tdx::*;
        // Get the memory end *before* we start adding TDVF ram regions
        let boot_guest_memory = self
            .memory_manager
            .lock()
            .as_ref()
            .unwrap()
            .boot_guest_memory();
        for section in sections {
            // No need to allocate if the section falls within guest RAM ranges
            if boot_guest_memory.address_in_range(GuestAddress(section.address)) {
                info!(
                    "Not allocating TDVF Section: {:x?} since it is already part of guest RAM",
                    section
                );
                continue;
            }

            info!("Allocating TDVF Section: {:x?}", section);
            self.memory_manager
                .lock()
                .unwrap()
                .add_ram_region(GuestAddress(section.address), section.size as usize)
                .map_err(Error::AllocatingTdvfMemory)?;
        }

        // The TDVF file contains a table of section as well as code
        let firmware_path = self
            .config
            .lock()
            .unwrap()
            .payload
            .as_ref()
            .unwrap()
            .firmware
            .clone()
            .ok_or(Error::TdxFirmwareMissing)?;
        let mut firmware_file = File::open(firmware_path).map_err(Error::LoadTdvf)?;

        // The guest memory at this point now has all the required regions so it
        // is safe to copy from the TDVF file into it.
        let guest_memory = self.memory_manager.lock().as_ref().unwrap().guest_memory();
        let mem = guest_memory.memory();
        let mut payload_info = None;
        let mut hob_offset = None;
        for section in sections {
            info!("Populating TDVF Section: {:x?}", section);
            match section.r#type {
                TdvfSectionType::Bfv | TdvfSectionType::Cfv => {
                    info!("Copying section to guest memory");
                    firmware_file
                        .seek(SeekFrom::Start(section.data_offset as u64))
                        .map_err(Error::LoadTdvf)?;
                    mem.read_volatile_from(
                        GuestAddress(section.address),
                        &mut firmware_file,
                        section.data_size as usize,
                    )
                    .unwrap();
                }
                TdvfSectionType::TdHob => {
                    hob_offset = Some(section.address);
                }
                TdvfSectionType::Payload => {
                    info!("Copying payload to guest memory");
                    if let Some(payload_file) = self.kernel.as_mut() {
                        let payload_size = payload_file
                            .seek(SeekFrom::End(0))
                            .map_err(Error::LoadPayload)?;

                        payload_file
                            .seek(SeekFrom::Start(0x1f1))
                            .map_err(Error::LoadPayload)?;

                        let mut payload_header = linux_loader::bootparam::setup_header::default();
                        payload_file
                            .read_volatile(&mut payload_header.as_bytes())
                            .unwrap();

                        if payload_header.header != 0x5372_6448 {
                            return Err(Error::InvalidPayloadType);
                        }

                        if (payload_header.version < 0x0200)
                            || ((payload_header.loadflags & 0x1) == 0x0)
                        {
                            return Err(Error::InvalidPayloadType);
                        }

                        payload_file.rewind().map_err(Error::LoadPayload)?;
                        mem.read_volatile_from(
                            GuestAddress(section.address),
                            payload_file,
                            payload_size as usize,
                        )
                        .unwrap();

                        // Create the payload info that will be inserted into
                        // the HOB.
                        payload_info = Some(PayloadInfo {
                            image_type: PayloadImageType::BzImage,
                            entry_point: section.address,
                        });
                    }
                }
                TdvfSectionType::PayloadParam => {
                    info!("Copying payload parameters to guest memory");
                    let cmdline = Self::generate_cmdline(
                        self.config.lock().unwrap().payload.as_ref().unwrap(),
                    )?;
                    mem.write_slice(
                        cmdline.as_cstring().unwrap().as_bytes_with_nul(),
                        GuestAddress(section.address),
                    )
                    .unwrap();
                }
                _ => {}
            }
        }

        // Generate HOB
        let mut hob = TdHob::start(hob_offset.unwrap());

        let mut sorted_sections = sections.to_vec();
        sorted_sections.retain(|section| matches!(section.r#type, TdvfSectionType::TempMem));

        sorted_sections.sort_by_key(|section| section.address);
        sorted_sections.reverse();

        for (start, size, ram) in Vm::hob_memory_resources(sorted_sections, &boot_guest_memory) {
            hob.add_memory_resource(&mem, start, size, ram, guid_found)
                .map_err(Error::PopulateHob)?;
        }

        // MMIO regions
        hob.add_mmio_resource(
            &mem,
            arch::layout::MEM_32BIT_DEVICES_START.raw_value(),
            arch::layout::APIC_START.raw_value()
                - arch::layout::MEM_32BIT_DEVICES_START.raw_value(),
        )
        .map_err(Error::PopulateHob)?;
        let start_of_device_area = self
            .memory_manager
            .lock()
            .unwrap()
            .start_of_device_area()
            .raw_value();
        let end_of_device_area = self
            .memory_manager
            .lock()
            .unwrap()
            .end_of_device_area()
            .raw_value();
        hob.add_mmio_resource(
            &mem,
            start_of_device_area,
            end_of_device_area - start_of_device_area,
        )
        .map_err(Error::PopulateHob)?;

        // Loop over the ACPI tables and copy them to the HOB.

        for acpi_table in crate::acpi::create_acpi_tables_tdx(
            &self.device_manager,
            &self.cpu_manager,
            &self.memory_manager,
            &self.numa_nodes,
        ) {
            hob.add_acpi_table(&mem, acpi_table.as_slice())
                .map_err(Error::PopulateHob)?;
        }

        // If a payload info has been created, let's insert it into the HOB.
        if let Some(payload_info) = payload_info {
            hob.add_payload(&mem, payload_info)
                .map_err(Error::PopulateHob)?;
        }

        hob.finish(&mem).map_err(Error::PopulateHob)?;

        Ok(hob_offset)
    }

    #[cfg(feature = "tdx")]
    fn init_tdx_memory(&mut self, sections: &[TdvfSection]) -> Result<()> {
        let guest_memory = self.memory_manager.lock().as_ref().unwrap().guest_memory();
        let mem = guest_memory.memory();

        for section in sections {
            self.vm
                .tdx_init_memory_region(
                    mem.get_host_address(GuestAddress(section.address)).unwrap() as u64,
                    section.address,
                    section.size,
                    /* TDVF_SECTION_ATTRIBUTES_EXTENDMR */
                    section.attributes == 1,
                )
                .map_err(Error::InitializeTdxMemoryRegion)?;
        }

        Ok(())
    }

    // Creates ACPI tables
    // In case of TDX being used, this is a no-op since the tables will be
    // created and passed when populating the HOB.

    #[cfg(not(target_arch = "riscv64"))]
    fn create_acpi_tables(&self) -> Option<GuestAddress> {
        #[cfg(feature = "tdx")]
        if self.config.lock().unwrap().is_tdx_enabled() {
            return None;
        }
        let mem = self.memory_manager.lock().unwrap().guest_memory().memory();
        let tpm_enabled = self.config.lock().unwrap().tpm.is_some();
        #[cfg(feature = "fw_cfg")]
        {
            let _ = crate::acpi::create_acpi_tables_for_fw_cfg(
                &self.device_manager,
                &self.cpu_manager,
                &self.memory_manager,
            );
        }
        let rsdp_addr = crate::acpi::create_acpi_tables(
            &mem,
            &self.device_manager,
            &self.cpu_manager,
            &self.memory_manager,
            &self.numa_nodes,
            tpm_enabled,
        );
        info!("Created ACPI tables: rsdp_addr = 0x{:x}", rsdp_addr.0);

        Some(rsdp_addr)
    }

    fn entry_point(&mut self) -> Result<Option<EntryPoint>> {
        trace_scoped!("entry_point");

        self.load_payload_handle
            .take()
            .map(|handle| handle.join().map_err(Error::KernelLoadThreadJoin)?)
            .transpose()
    }

    pub fn boot(&mut self) -> Result<()> {
        trace_scoped!("Vm::boot");
        let current_state = self.get_state()?;
        if current_state == VmState::Paused {
            return self.resume().map_err(Error::Resume);
        }

        let new_state = if self.stop_on_boot {
            VmState::BreakPoint
        } else {
            VmState::Running
        };
        current_state.valid_transition(new_state)?;

        // Do earlier to parallelise with loading kernel
        #[cfg(target_arch = "x86_64")]
        cfg_if::cfg_if! {
            if #[cfg(feature = "sev_snp")] {
                let sev_snp_enabled = self.config.lock().unwrap().is_sev_snp_enabled();
                let rsdp_addr = if sev_snp_enabled {
                    // In case of SEV-SNP guest ACPI tables are provided via
                    // IGVM. So skip the creation of ACPI tables and set the
                    // rsdp addr to None.
                    self.create_acpi_tables()
                } else {
                    self.create_acpi_tables()
                };
            } else {
                let rsdp_addr = self.create_acpi_tables();
            }
        }

        // Load kernel synchronously or if asynchronous then wait for load to
        // finish.
        let entry_point = self.entry_point()?;

        #[cfg(feature = "tdx")]
        let tdx_enabled = self.config.lock().unwrap().is_tdx_enabled();

        // Configure the vcpus that have been created
        let vcpus = self.cpu_manager.lock().unwrap().vcpus();
        for vcpu in vcpus {
            let guest_memory = &self.memory_manager.lock().as_ref().unwrap().guest_memory();
            let boot_setup = entry_point.map(|e| (e, guest_memory));
            self.cpu_manager
                .lock()
                .unwrap()
                .configure_vcpu(vcpu, boot_setup)
                .map_err(Error::CpuManager)?;
        }

        #[cfg(feature = "tdx")]
        let (sections, guid_found) = if tdx_enabled {
            self.extract_tdvf_sections()?
        } else {
            (Vec::new(), false)
        };

        // Configuring the TDX regions requires that the vCPUs are created.
        #[cfg(feature = "tdx")]
        let hob_address = if tdx_enabled {
            // TDX sections are written to memory.
            self.populate_tdx_sections(&sections, guid_found)?
        } else {
            None
        };

        // On aarch64 the ACPI tables depend on the vCPU mpidr which is only
        // available after they are configured
        #[cfg(target_arch = "aarch64")]
        let rsdp_addr = self.create_acpi_tables();

        #[cfg(not(target_arch = "riscv64"))]
        // Configure shared state based on loaded kernel
        entry_point
            .map(|entry_point| {
                // Safe to unwrap rsdp_addr as we know it can't be None when
                // the entry_point is Some.
                self.configure_system(rsdp_addr.unwrap(), entry_point)
            })
            .transpose()?;

        #[cfg(target_arch = "riscv64")]
        self.configure_system().unwrap();

        #[cfg(feature = "tdx")]
        if let Some(hob_address) = hob_address {
            // With the HOB address extracted the vCPUs can have
            // their TDX state configured.
            self.cpu_manager
                .lock()
                .unwrap()
                .initialize_tdx(hob_address)
                .map_err(Error::CpuManager)?;
            // Let the hypervisor know which memory ranges are shared with the
            // guest. This prevents the guest from ignoring/discarding memory
            // regions provided by the host.
            self.init_tdx_memory(&sections)?;
            // With TDX memory and CPU state configured TDX setup is complete
            self.vm.tdx_finalize().map_err(Error::FinalizeTdx)?;
        }

        // Resume the vm for MSHV
        if current_state == VmState::Created {
            self.vm.resume().map_err(Error::ResumeVm)?;
        }

        self.cpu_manager
            .lock()
            .unwrap()
            .start_boot_vcpus(new_state == VmState::BreakPoint)
            .map_err(Error::CpuManager)?;

        let mut state = self.state.try_write().map_err(|_| Error::PoisonedState)?;
        *state = new_state;
        Ok(())
    }

    pub fn restore(&mut self) -> Result<()> {
        event!("vm", "restoring");

        #[cfg(target_arch = "x86_64")]
        // Note: For x86, always call this function before invoking start boot vcpus.
        // Otherwise guest would fail to boot because we haven't created the
        // userspace mappings to update the hypervisor about the memory mappings.
        // These mappings must be created before we start the vCPU threads for
        // the very first time for the restored VM.
        self.memory_manager
            .lock()
            .unwrap()
            .allocate_address_space()
            .map_err(Error::MemoryManager)?;

        // Now we can start all vCPUs from here.
        self.cpu_manager
            .lock()
            .unwrap()
            .start_restored_vcpus()
            .map_err(Error::CpuManager)?;

        event!("vm", "restored");
        Ok(())
    }

    /// Gets a thread-safe reference counted pointer to the VM configuration.
    pub fn get_config(&self) -> Arc<Mutex<VmConfig>> {
        Arc::clone(&self.config)
    }

    /// Get the VM state. Returns an error if the state is poisoned.
    pub fn get_state(&self) -> Result<VmState> {
        self.state
            .try_read()
            .map_err(|_| Error::PoisonedState)
            .map(|state| *state)
    }

    /// Gets the actual size of the balloon.
    pub fn balloon_size(&self) -> u64 {
        self.device_manager.lock().unwrap().balloon_size()
    }

    pub fn send_memory_fds(
        &mut self,
        socket: &mut UnixStream,
    ) -> std::result::Result<(), MigratableError> {
        for (slot, fd) in self
            .memory_manager
            .lock()
            .unwrap()
            .memory_slot_fds()
            .drain()
        {
            Request::memory_fd(std::mem::size_of_val(&slot) as u64)
                .write_to(socket)
                .map_err(|e| {
                    MigratableError::MigrateSend(anyhow!("Error sending memory fd request: {}", e))
                })?;
            socket
                .send_with_fd(&slot.to_le_bytes()[..], fd)
                .map_err(|e| {
                    MigratableError::MigrateSend(anyhow!("Error sending memory fd: {}", e))
                })?;

            Response::read_from(socket)?.ok_or_abandon(
                socket,
                MigratableError::MigrateSend(anyhow!("Error during memory fd migration")),
            )?;
        }

        Ok(())
    }

    pub fn send_memory_regions<F>(
        &mut self,
        ranges: &MemoryRangeTable,
        fd: &mut F,
    ) -> std::result::Result<(), MigratableError>
    where
        F: WriteVolatile,
    {
        let guest_memory = self.memory_manager.lock().as_ref().unwrap().guest_memory();
        let mem = guest_memory.memory();

        for range in ranges.regions() {
            let mut offset: u64 = 0;
            // Here we are manually handling the retry in case we can't the
            // whole region at once because we can't use the implementation
            // from vm-memory::GuestMemory of write_all_to() as it is not
            // following the correct behavior. For more info about this issue
            // see: https://github.com/rust-vmm/vm-memory/issues/174
            loop {
                let bytes_written = mem
                    .write_volatile_to(
                        GuestAddress(range.gpa + offset),
                        fd,
                        (range.length - offset) as usize,
                    )
                    .map_err(|e| {
                        MigratableError::MigrateSend(anyhow!(
                            "Error transferring memory to socket: {}",
                            e
                        ))
                    })?;
                offset += bytes_written as u64;

                if offset == range.length {
                    break;
                }
            }
        }

        Ok(())
    }

    pub fn memory_range_table(&self) -> std::result::Result<MemoryRangeTable, MigratableError> {
        self.memory_manager
            .lock()
            .unwrap()
            .memory_range_table(false)
    }

    pub fn device_tree(&self) -> Arc<Mutex<DeviceTree>> {
        self.device_manager.lock().unwrap().device_tree()
    }

    pub fn activate_virtio_devices(&self) -> Result<()> {
        self.device_manager
            .lock()
            .unwrap()
            .activate_virtio_devices()
            .map_err(Error::ActivateVirtioDevices)
    }

    #[cfg(target_arch = "x86_64")]
    pub fn power_button(&self) -> Result<()> {
        return self
            .device_manager
            .lock()
            .unwrap()
            .notify_power_button()
            .map_err(Error::PowerButton);
    }

    #[cfg(target_arch = "aarch64")]
    pub fn power_button(&self) -> Result<()> {
        self.device_manager
            .lock()
            .unwrap()
            .notify_power_button()
            .map_err(Error::PowerButton)
    }

    #[cfg(target_arch = "riscv64")]
    pub fn power_button(&self) -> Result<()> {
        unimplemented!()
    }

    pub fn memory_manager_data(&self) -> MemoryManagerSnapshotData {
        self.memory_manager.lock().unwrap().snapshot_data()
    }

    #[cfg(feature = "guest_debug")]
    pub fn debug_request(
        &mut self,
        gdb_request: &GdbRequestPayload,
        cpu_id: usize,
    ) -> Result<GdbResponsePayload> {
        use GdbRequestPayload::*;
        match gdb_request {
            SetSingleStep(single_step) => {
                self.set_guest_debug(cpu_id, &[], *single_step)
                    .map_err(Error::Debug)?;
            }
            SetHwBreakPoint(addrs) => {
                self.set_guest_debug(cpu_id, addrs, false)
                    .map_err(Error::Debug)?;
            }
            Pause => {
                self.debug_pause().map_err(Error::Debug)?;
            }
            Resume => {
                self.debug_resume().map_err(Error::Debug)?;
            }
            ReadRegs => {
                let regs = self.read_regs(cpu_id).map_err(Error::Debug)?;
                return Ok(GdbResponsePayload::RegValues(Box::new(regs)));
            }
            WriteRegs(regs) => {
                self.write_regs(cpu_id, regs).map_err(Error::Debug)?;
            }
            ReadMem(vaddr, len) => {
                let guest_memory = self.memory_manager.lock().as_ref().unwrap().guest_memory();
                let mem = self
                    .read_mem(&guest_memory, cpu_id, *vaddr, *len)
                    .map_err(Error::Debug)?;
                return Ok(GdbResponsePayload::MemoryRegion(mem));
            }
            WriteMem(vaddr, data) => {
                let guest_memory = self.memory_manager.lock().as_ref().unwrap().guest_memory();
                self.write_mem(&guest_memory, cpu_id, vaddr, data)
                    .map_err(Error::Debug)?;
            }
            ActiveVcpus => {
                let active_vcpus = self.active_vcpus();
                return Ok(GdbResponsePayload::ActiveVcpus(active_vcpus));
            }
        }
        Ok(GdbResponsePayload::CommandComplete)
    }

    #[cfg(all(target_arch = "x86_64", feature = "guest_debug"))]
    fn get_dump_state(
        &mut self,
        destination_url: &str,
    ) -> std::result::Result<DumpState, GuestDebuggableError> {
        let nr_cpus = self.config.lock().unwrap().cpus.boot_vcpus as u32;
        let elf_note_size = self.get_note_size(NoteDescType::ElfAndVmm, nr_cpus) as isize;
        let mut elf_phdr_num = 1;
        let elf_sh_info = 0;
        let coredump_file_path = url_to_file(destination_url)?;
        let mapping_num = self.memory_manager.lock().unwrap().num_guest_ram_mappings();

        if mapping_num < UINT16_MAX - 2 {
            elf_phdr_num += mapping_num as u16;
        } else {
            panic!("mapping num beyond 65535 not supported");
        }
        let coredump_file = OpenOptions::new()
            .read(true)
            .write(true)
            .create_new(true)
            .open(coredump_file_path)
            .map_err(|e| GuestDebuggableError::Coredump(e.into()))?;

        let mem_offset = self.coredump_get_mem_offset(elf_phdr_num, elf_note_size);
        let mem_data = self
            .memory_manager
            .lock()
            .unwrap()
            .coredump_memory_regions(mem_offset);

        Ok(DumpState {
            elf_note_size,
            elf_phdr_num,
            elf_sh_info,
            mem_offset,
            mem_info: Some(mem_data),
            file: Some(coredump_file),
        })
    }

    #[cfg(all(target_arch = "x86_64", feature = "guest_debug"))]
    fn coredump_get_mem_offset(&self, phdr_num: u16, note_size: isize) -> u64 {
        size_of::<elf::Elf64_Ehdr>() as u64
            + note_size as u64
            + size_of::<elf::Elf64_Phdr>() as u64 * phdr_num as u64
    }

    pub fn nmi(&self) -> Result<()> {
        return self
            .cpu_manager
            .lock()
            .unwrap()
            .nmi()
            .map_err(|_| Error::ErrorNmi);
    }
}

impl Pausable for Vm {
    fn pause(&mut self) -> std::result::Result<(), MigratableError> {
        event!("vm", "pausing");
        let mut state = self
            .state
            .try_write()
            .map_err(|e| MigratableError::Pause(anyhow!("Could not get VM state: {}", e)))?;
        let new_state = VmState::Paused;

        state
            .valid_transition(new_state)
            .map_err(|e| MigratableError::Pause(anyhow!("Invalid transition: {:?}", e)))?;

        #[cfg(target_arch = "x86_64")]
        {
            let mut clock = self
                .vm
                .get_clock()
                .map_err(|e| MigratableError::Pause(anyhow!("Could not get VM clock: {}", e)))?;
            clock.reset_flags();
            self.saved_clock = Some(clock);
        }

        // Before pausing the vCPUs activate any pending virtio devices that might
        // need activation between starting the pause (or e.g. a migration it's part of)
        self.activate_virtio_devices().map_err(|e| {
            MigratableError::Pause(anyhow!("Error activating pending virtio devices: {:?}", e))
        })?;

        self.cpu_manager.lock().unwrap().pause()?;
        self.device_manager.lock().unwrap().pause()?;

        self.vm
            .pause()
            .map_err(|e| MigratableError::Pause(anyhow!("Could not pause the VM: {}", e)))?;

        *state = new_state;

        event!("vm", "paused");
        Ok(())
    }

    fn resume(&mut self) -> std::result::Result<(), MigratableError> {
        event!("vm", "resuming");
        let current_state = self.get_state().unwrap();
        let mut state = self
            .state
            .try_write()
            .map_err(|e| MigratableError::Resume(anyhow!("Could not get VM state: {}", e)))?;
        let new_state = VmState::Running;

        state
            .valid_transition(new_state)
            .map_err(|e| MigratableError::Resume(anyhow!("Invalid transition: {:?}", e)))?;

        self.cpu_manager.lock().unwrap().resume()?;
        #[cfg(target_arch = "x86_64")]
        {
            if let Some(clock) = &self.saved_clock {
                self.vm.set_clock(clock).map_err(|e| {
                    MigratableError::Resume(anyhow!("Could not set VM clock: {}", e))
                })?;
            }
        }

        if current_state == VmState::Paused {
            self.vm
                .resume()
                .map_err(|e| MigratableError::Resume(anyhow!("Could not resume the VM: {}", e)))?;
        }

        self.device_manager.lock().unwrap().resume()?;

        // And we're back to the Running state.
        *state = new_state;
        event!("vm", "resumed");
        Ok(())
    }
}

#[derive(Serialize, Deserialize)]
pub struct VmSnapshot {
    #[cfg(target_arch = "x86_64")]
    pub clock: Option<hypervisor::ClockData>,
    #[cfg(all(feature = "kvm", target_arch = "x86_64"))]
    pub common_cpuid: Vec<hypervisor::arch::x86::CpuIdEntry>,
}

pub const VM_SNAPSHOT_ID: &str = "vm";
impl Snapshottable for Vm {
    fn id(&self) -> String {
        VM_SNAPSHOT_ID.to_string()
    }

    fn snapshot(&mut self) -> std::result::Result<Snapshot, MigratableError> {
        event!("vm", "snapshotting");

        #[cfg(feature = "tdx")]
        {
            if self.config.lock().unwrap().is_tdx_enabled() {
                return Err(MigratableError::Snapshot(anyhow!(
                    "Snapshot not possible with TDX VM"
                )));
            }
        }

        let current_state = self.get_state().unwrap();
        if current_state != VmState::Paused {
            return Err(MigratableError::Snapshot(anyhow!(
                "Trying to snapshot while VM is running"
            )));
        }

        #[cfg(all(feature = "kvm", target_arch = "x86_64"))]
        let common_cpuid = {
            let amx = self.config.lock().unwrap().cpus.features.amx;
            let phys_bits = physical_bits(
                &self.hypervisor,
                self.config.lock().unwrap().cpus.max_phys_bits,
            );
            arch::generate_common_cpuid(
                &self.hypervisor,
                &arch::CpuidConfig {
                    sgx_epc_sections: None,
                    phys_bits,
                    kvm_hyperv: self.config.lock().unwrap().cpus.kvm_hyperv,
                    #[cfg(feature = "tdx")]
                    tdx: false,
                    amx,
                },
            )
            .map_err(|e| {
                MigratableError::MigrateReceive(anyhow!("Error generating common cpuid: {:?}", e))
            })?
        };

        let vm_snapshot_state = VmSnapshot {
            #[cfg(target_arch = "x86_64")]
            clock: self.saved_clock,
            #[cfg(all(feature = "kvm", target_arch = "x86_64"))]
            common_cpuid,
        };

        let mut vm_snapshot = Snapshot::new_from_state(&vm_snapshot_state)?;

        let (id, snapshot) = {
            let mut cpu_manager = self.cpu_manager.lock().unwrap();
            (cpu_manager.id(), cpu_manager.snapshot()?)
        };
        vm_snapshot.add_snapshot(id, snapshot);
        let (id, snapshot) = {
            let mut memory_manager = self.memory_manager.lock().unwrap();
            (memory_manager.id(), memory_manager.snapshot()?)
        };
        vm_snapshot.add_snapshot(id, snapshot);
        let (id, snapshot) = {
            let mut device_manager = self.device_manager.lock().unwrap();
            (device_manager.id(), device_manager.snapshot()?)
        };
        vm_snapshot.add_snapshot(id, snapshot);

        event!("vm", "snapshotted");
        Ok(vm_snapshot)
    }
}

impl Transportable for Vm {
    fn send(
        &self,
        snapshot: &Snapshot,
        destination_url: &str,
    ) -> std::result::Result<(), MigratableError> {
        let mut snapshot_config_path = url_to_path(destination_url)?;
        snapshot_config_path.push(SNAPSHOT_CONFIG_FILE);

        // Create the snapshot config file
        let mut snapshot_config_file = OpenOptions::new()
            .read(true)
            .write(true)
            .create_new(true)
            .open(snapshot_config_path)
            .map_err(|e| MigratableError::MigrateSend(e.into()))?;

        // Serialize and write the snapshot config
        let vm_config = serde_json::to_string(self.config.lock().unwrap().deref())
            .map_err(|e| MigratableError::MigrateSend(e.into()))?;

        snapshot_config_file
            .write(vm_config.as_bytes())
            .map_err(|e| MigratableError::MigrateSend(e.into()))?;

        let mut snapshot_state_path = url_to_path(destination_url)?;
        snapshot_state_path.push(SNAPSHOT_STATE_FILE);

        // Create the snapshot state file
        let mut snapshot_state_file = OpenOptions::new()
            .read(true)
            .write(true)
            .create_new(true)
            .open(snapshot_state_path)
            .map_err(|e| MigratableError::MigrateSend(e.into()))?;

        // Serialize and write the snapshot state
        let vm_state =
            serde_json::to_vec(snapshot).map_err(|e| MigratableError::MigrateSend(e.into()))?;

        snapshot_state_file
            .write(&vm_state)
            .map_err(|e| MigratableError::MigrateSend(e.into()))?;

        // Tell the memory manager to also send/write its own snapshot.
        if let Some(memory_manager_snapshot) = snapshot.snapshots.get(MEMORY_MANAGER_SNAPSHOT_ID) {
            self.memory_manager
                .lock()
                .unwrap()
                .send(&memory_manager_snapshot.clone(), destination_url)?;
        } else {
            return Err(MigratableError::Restore(anyhow!(
                "Missing memory manager snapshot"
            )));
        }

        Ok(())
    }
}

impl Migratable for Vm {
    fn start_dirty_log(&mut self) -> std::result::Result<(), MigratableError> {
        self.memory_manager.lock().unwrap().start_dirty_log()?;
        self.device_manager.lock().unwrap().start_dirty_log()
    }

    fn stop_dirty_log(&mut self) -> std::result::Result<(), MigratableError> {
        self.memory_manager.lock().unwrap().stop_dirty_log()?;
        self.device_manager.lock().unwrap().stop_dirty_log()
    }

    fn dirty_log(&mut self) -> std::result::Result<MemoryRangeTable, MigratableError> {
        Ok(MemoryRangeTable::new_from_tables(vec![
            self.memory_manager.lock().unwrap().dirty_log()?,
            self.device_manager.lock().unwrap().dirty_log()?,
        ]))
    }

    fn start_migration(&mut self) -> std::result::Result<(), MigratableError> {
        self.memory_manager.lock().unwrap().start_migration()?;
        self.device_manager.lock().unwrap().start_migration()
    }

    fn complete_migration(&mut self) -> std::result::Result<(), MigratableError> {
        self.memory_manager.lock().unwrap().complete_migration()?;
        self.device_manager.lock().unwrap().complete_migration()
    }
}

#[cfg(feature = "guest_debug")]
impl Debuggable for Vm {
    fn set_guest_debug(
        &self,
        cpu_id: usize,
        addrs: &[GuestAddress],
        singlestep: bool,
    ) -> std::result::Result<(), DebuggableError> {
        self.cpu_manager
            .lock()
            .unwrap()
            .set_guest_debug(cpu_id, addrs, singlestep)
    }

    fn debug_pause(&mut self) -> std::result::Result<(), DebuggableError> {
        if *self.state.read().unwrap() == VmState::Running {
            self.pause().map_err(DebuggableError::Pause)?;
        }

        let mut state = self
            .state
            .try_write()
            .map_err(|_| DebuggableError::PoisonedState)?;
        *state = VmState::BreakPoint;
        Ok(())
    }

    fn debug_resume(&mut self) -> std::result::Result<(), DebuggableError> {
        if *self.state.read().unwrap() == VmState::BreakPoint {
            self.resume().map_err(DebuggableError::Pause)?;
        }

        Ok(())
    }

    fn read_regs(&self, cpu_id: usize) -> std::result::Result<CoreRegs, DebuggableError> {
        self.cpu_manager.lock().unwrap().read_regs(cpu_id)
    }

    fn write_regs(
        &self,
        cpu_id: usize,
        regs: &CoreRegs,
    ) -> std::result::Result<(), DebuggableError> {
        self.cpu_manager.lock().unwrap().write_regs(cpu_id, regs)
    }

    fn read_mem(
        &self,
        guest_memory: &GuestMemoryAtomic<GuestMemoryMmap>,
        cpu_id: usize,
        vaddr: GuestAddress,
        len: usize,
    ) -> std::result::Result<Vec<u8>, DebuggableError> {
        self.cpu_manager
            .lock()
            .unwrap()
            .read_mem(guest_memory, cpu_id, vaddr, len)
    }

    fn write_mem(
        &self,
        guest_memory: &GuestMemoryAtomic<GuestMemoryMmap>,
        cpu_id: usize,
        vaddr: &GuestAddress,
        data: &[u8],
    ) -> std::result::Result<(), DebuggableError> {
        self.cpu_manager
            .lock()
            .unwrap()
            .write_mem(guest_memory, cpu_id, vaddr, data)
    }

    fn active_vcpus(&self) -> usize {
        let active_vcpus = self.cpu_manager.lock().unwrap().active_vcpus();
        if active_vcpus > 0 {
            active_vcpus
        } else {
            // The VM is not booted yet. Report boot_vcpus() instead.
            self.cpu_manager.lock().unwrap().boot_vcpus() as usize
        }
    }
}

#[cfg(feature = "guest_debug")]
pub const UINT16_MAX: u32 = 65535;

#[cfg(all(target_arch = "x86_64", feature = "guest_debug"))]
impl Elf64Writable for Vm {}

#[cfg(all(target_arch = "x86_64", feature = "guest_debug"))]
impl GuestDebuggable for Vm {
    fn coredump(&mut self, destination_url: &str) -> std::result::Result<(), GuestDebuggableError> {
        event!("vm", "coredumping");

        let mut resume = false;

        #[cfg(feature = "tdx")]
        {
            if let Some(ref platform) = self.config.lock().unwrap().platform {
                if platform.tdx {
                    return Err(GuestDebuggableError::Coredump(anyhow!(
                        "Coredump not possible with TDX VM"
                    )));
                }
            }
        }

        match self.get_state().unwrap() {
            VmState::Running => {
                self.pause().map_err(GuestDebuggableError::Pause)?;
                resume = true;
            }
            VmState::Paused => {}
            _ => {
                return Err(GuestDebuggableError::Coredump(anyhow!(
                    "Trying to coredump while VM is not running or paused"
                )));
            }
        }

        let coredump_state = self.get_dump_state(destination_url)?;

        self.write_header(&coredump_state)?;
        self.write_note(&coredump_state)?;
        self.write_loads(&coredump_state)?;

        self.cpu_manager
            .lock()
            .unwrap()
            .cpu_write_elf64_note(&coredump_state)?;
        self.cpu_manager
            .lock()
            .unwrap()
            .cpu_write_vmm_note(&coredump_state)?;

        self.memory_manager
            .lock()
            .unwrap()
            .coredump_iterate_save_mem(&coredump_state)?;

        if resume {
            self.resume().map_err(GuestDebuggableError::Resume)?;
        }

        Ok(())
    }
}

#[cfg(all(feature = "kvm", target_arch = "x86_64"))]
#[cfg(test)]
mod tests {
    use super::*;

    fn test_vm_state_transitions(state: VmState) {
        match state {
            VmState::Created => {
                // Check the transitions from Created
                state.valid_transition(VmState::Created).unwrap_err();
                state.valid_transition(VmState::Running).unwrap();
                state.valid_transition(VmState::Shutdown).unwrap();
                state.valid_transition(VmState::Paused).unwrap();
                state.valid_transition(VmState::BreakPoint).unwrap();
            }
            VmState::Running => {
                // Check the transitions from Running
                state.valid_transition(VmState::Created).unwrap_err();
                state.valid_transition(VmState::Running).unwrap_err();
                state.valid_transition(VmState::Shutdown).unwrap();
                state.valid_transition(VmState::Paused).unwrap();
                state.valid_transition(VmState::BreakPoint).unwrap();
            }
            VmState::Shutdown => {
                // Check the transitions from Shutdown
                state.valid_transition(VmState::Created).unwrap_err();
                state.valid_transition(VmState::Running).unwrap();
                state.valid_transition(VmState::Shutdown).unwrap_err();
                state.valid_transition(VmState::Paused).unwrap_err();
                state.valid_transition(VmState::BreakPoint).unwrap_err();
            }
            VmState::Paused => {
                // Check the transitions from Paused
                state.valid_transition(VmState::Created).unwrap_err();
                state.valid_transition(VmState::Running).unwrap();
                state.valid_transition(VmState::Shutdown).unwrap();
                state.valid_transition(VmState::Paused).unwrap_err();
                state.valid_transition(VmState::BreakPoint).unwrap_err();
            }
            VmState::BreakPoint => {
                // Check the transitions from Breakpoint
                state.valid_transition(VmState::Created).unwrap();
                state.valid_transition(VmState::Running).unwrap();
                state.valid_transition(VmState::Shutdown).unwrap_err();
                state.valid_transition(VmState::Paused).unwrap_err();
                state.valid_transition(VmState::BreakPoint).unwrap_err();
            }
        }
    }

    #[test]
    fn test_vm_created_transitions() {
        test_vm_state_transitions(VmState::Created);
    }

    #[test]
    fn test_vm_running_transitions() {
        test_vm_state_transitions(VmState::Running);
    }

    #[test]
    fn test_vm_shutdown_transitions() {
        test_vm_state_transitions(VmState::Shutdown);
    }

    #[test]
    fn test_vm_paused_transitions() {
        test_vm_state_transitions(VmState::Paused);
    }

    #[cfg(feature = "tdx")]
    #[test]
    fn test_hob_memory_resources() {
        // Case 1: Two TDVF sections in the middle of the RAM
        let sections = vec![
            TdvfSection {
                address: 0xc000,
                size: 0x1000,
                ..Default::default()
            },
            TdvfSection {
                address: 0x1000,
                size: 0x4000,
                ..Default::default()
            },
        ];
        let guest_ranges: Vec<(GuestAddress, usize)> = vec![(GuestAddress(0), 0x1000_0000)];
        let expected = vec![
            (0, 0x1000, true),
            (0x1000, 0x4000, false),
            (0x5000, 0x7000, true),
            (0xc000, 0x1000, false),
            (0xd000, 0x0fff_3000, true),
        ];
        assert_eq!(
            expected,
            Vm::hob_memory_resources(
                sections,
                &GuestMemoryMmap::from_ranges(&guest_ranges).unwrap()
            )
        );

        // Case 2: Two TDVF sections with no conflict with the RAM
        let sections = vec![
            TdvfSection {
                address: 0x1000_1000,
                size: 0x1000,
                ..Default::default()
            },
            TdvfSection {
                address: 0,
                size: 0x1000,
                ..Default::default()
            },
        ];
        let guest_ranges: Vec<(GuestAddress, usize)> = vec![(GuestAddress(0x1000), 0x1000_0000)];
        let expected = vec![
            (0, 0x1000, false),
            (0x1000, 0x1000_0000, true),
            (0x1000_1000, 0x1000, false),
        ];
        assert_eq!(
            expected,
            Vm::hob_memory_resources(
                sections,
                &GuestMemoryMmap::from_ranges(&guest_ranges).unwrap()
            )
        );

        // Case 3: Two TDVF sections with partial conflicts with the RAM
        let sections = vec![
            TdvfSection {
                address: 0x1000_0000,
                size: 0x2000,
                ..Default::default()
            },
            TdvfSection {
                address: 0,
                size: 0x2000,
                ..Default::default()
            },
        ];
        let guest_ranges: Vec<(GuestAddress, usize)> = vec![(GuestAddress(0x1000), 0x1000_0000)];
        let expected = vec![
            (0, 0x2000, false),
            (0x2000, 0x0fff_e000, true),
            (0x1000_0000, 0x2000, false),
        ];
        assert_eq!(
            expected,
            Vm::hob_memory_resources(
                sections,
                &GuestMemoryMmap::from_ranges(&guest_ranges).unwrap()
            )
        );

        // Case 4: Two TDVF sections with no conflict before the RAM and two
        // more additional sections with no conflict after the RAM.
        let sections = vec![
            TdvfSection {
                address: 0x2000_1000,
                size: 0x1000,
                ..Default::default()
            },
            TdvfSection {
                address: 0x2000_0000,
                size: 0x1000,
                ..Default::default()
            },
            TdvfSection {
                address: 0x1000,
                size: 0x1000,
                ..Default::default()
            },
            TdvfSection {
                address: 0,
                size: 0x1000,
                ..Default::default()
            },
        ];
        let guest_ranges: Vec<(GuestAddress, usize)> = vec![(GuestAddress(0x4000), 0x1000_0000)];
        let expected = vec![
            (0, 0x1000, false),
            (0x1000, 0x1000, false),
            (0x4000, 0x1000_0000, true),
            (0x2000_0000, 0x1000, false),
            (0x2000_1000, 0x1000, false),
        ];
        assert_eq!(
            expected,
            Vm::hob_memory_resources(
                sections,
                &GuestMemoryMmap::from_ranges(&guest_ranges).unwrap()
            )
        );

        // Case 5: One TDVF section overriding the entire RAM
        let sections = vec![TdvfSection {
            address: 0,
            size: 0x2000_0000,
            ..Default::default()
        }];
        let guest_ranges: Vec<(GuestAddress, usize)> = vec![(GuestAddress(0x1000), 0x1000_0000)];
        let expected = vec![(0, 0x2000_0000, false)];
        assert_eq!(
            expected,
            Vm::hob_memory_resources(
                sections,
                &GuestMemoryMmap::from_ranges(&guest_ranges).unwrap()
            )
        );

        // Case 6: Two TDVF sections with no conflict with 2 RAM regions
        let sections = vec![
            TdvfSection {
                address: 0x1000_2000,
                size: 0x2000,
                ..Default::default()
            },
            TdvfSection {
                address: 0,
                size: 0x2000,
                ..Default::default()
            },
        ];
        let guest_ranges: Vec<(GuestAddress, usize)> = vec![
            (GuestAddress(0x2000), 0x1000_0000),
            (GuestAddress(0x1000_4000), 0x1000_0000),
        ];
        let expected = vec![
            (0, 0x2000, false),
            (0x2000, 0x1000_0000, true),
            (0x1000_2000, 0x2000, false),
            (0x1000_4000, 0x1000_0000, true),
        ];
        assert_eq!(
            expected,
            Vm::hob_memory_resources(
                sections,
                &GuestMemoryMmap::from_ranges(&guest_ranges).unwrap()
            )
        );

        // Case 7: Two TDVF sections with partial conflicts with 2 RAM regions
        let sections = vec![
            TdvfSection {
                address: 0x1000_0000,
                size: 0x4000,
                ..Default::default()
            },
            TdvfSection {
                address: 0,
                size: 0x4000,
                ..Default::default()
            },
        ];
        let guest_ranges: Vec<(GuestAddress, usize)> = vec![
            (GuestAddress(0x1000), 0x1000_0000),
            (GuestAddress(0x1000_3000), 0x1000_0000),
        ];
        let expected = vec![
            (0, 0x4000, false),
            (0x4000, 0x0fff_c000, true),
            (0x1000_0000, 0x4000, false),
            (0x1000_4000, 0x0fff_f000, true),
        ];
        assert_eq!(
            expected,
            Vm::hob_memory_resources(
                sections,
                &GuestMemoryMmap::from_ranges(&guest_ranges).unwrap()
            )
        );
    }
}

#[cfg(target_arch = "aarch64")]
#[cfg(test)]
mod tests {
    use arch::aarch64::fdt::create_fdt;
    use arch::aarch64::layout;
    use arch::{DeviceType, MmioDeviceInfo};
    use devices::gic::Gic;

    use super::*;

    const LEN: u64 = 4096;

    #[test]
    fn test_create_fdt_with_devices() {
        let regions = vec![(layout::RAM_START, (layout::FDT_MAX_SIZE + 0x1000) as usize)];
        let mem = GuestMemoryMmap::from_ranges(&regions).expect("Cannot initialize memory");

        let dev_info: HashMap<(DeviceType, std::string::String), MmioDeviceInfo> = [
            (
                (DeviceType::Serial, DeviceType::Serial.to_string()),
                MmioDeviceInfo {
                    addr: 0x00,
                    len: LEN,
                    irq: 33,
                },
            ),
            (
                (DeviceType::Virtio(1), "virtio".to_string()),
                MmioDeviceInfo {
                    addr: LEN,
                    len: LEN,
                    irq: 34,
                },
            ),
            (
                (DeviceType::Rtc, "rtc".to_string()),
                MmioDeviceInfo {
                    addr: 2 * LEN,
                    len: LEN,
                    irq: 35,
                },
            ),
        ]
        .iter()
        .cloned()
        .collect();

        let hv = hypervisor::new().unwrap();
        let vm = hv.create_vm().unwrap();
        let gic = vm
            .create_vgic(Gic::create_default_config(1))
            .expect("Cannot create gic");
        create_fdt(
            &mem,
            "console=tty0",
            vec![0],
            Some((0, 0, 0)),
            &dev_info,
            &gic,
            &None,
            &Vec::new(),
            &BTreeMap::new(),
            None,
            true,
        )
        .unwrap();
    }
}

#[cfg(all(feature = "kvm", target_arch = "x86_64"))]
#[test]
pub fn test_vm() {
    use hypervisor::VmExit;
    use vm_memory::{Address, GuestMemory, GuestMemoryRegion};
    // This example based on https://lwn.net/Articles/658511/
    let code = [
        0xba, 0xf8, 0x03, /* mov $0x3f8, %dx */
        0x00, 0xd8, /* add %bl, %al */
        0x04, b'0', /* add $'0', %al */
        0xee, /* out %al, (%dx) */
        0xb0, b'\n', /* mov $'\n', %al */
        0xee,  /* out %al, (%dx) */
        0xf4,  /* hlt */
    ];

    let mem_size = 0x1000;
    let load_addr = GuestAddress(0x1000);
    let mem = GuestMemoryMmap::from_ranges(&[(load_addr, mem_size)]).unwrap();

    let hv = hypervisor::new().unwrap();
    let vm = hv.create_vm().expect("new VM creation failed");

    for (index, region) in mem.iter().enumerate() {
        let mem_region = vm.make_user_memory_region(
            index as u32,
            region.start_addr().raw_value(),
            region.len(),
            region.as_ptr() as u64,
            false,
            false,
        );

        vm.create_user_memory_region(mem_region)
            .expect("Cannot configure guest memory");
    }
    mem.write_slice(&code, load_addr)
        .expect("Writing code to memory failed");

    let vcpu = vm.create_vcpu(0, None).expect("new Vcpu failed");

    let mut vcpu_sregs = vcpu.get_sregs().expect("get sregs failed");
    vcpu_sregs.cs.base = 0;
    vcpu_sregs.cs.selector = 0;
    vcpu.set_sregs(&vcpu_sregs).expect("set sregs failed");

    let mut vcpu_regs = vcpu.get_regs().expect("get regs failed");
    vcpu_regs.set_rip(0x1000);
    vcpu_regs.set_rax(2);
    vcpu_regs.set_rbx(3);
    vcpu_regs.set_rflags(2);
    vcpu.set_regs(&vcpu_regs).expect("set regs failed");

    loop {
        match vcpu.run().expect("run failed") {
            VmExit::Reset => {
                println!("HLT");
                break;
            }
            VmExit::Ignore => {}
            r => panic!("unexpected exit reason: {r:?}"),
        }
    }
}<|MERGE_RESOLUTION|>--- conflicted
+++ resolved
@@ -39,10 +39,6 @@
 use gdbstub_arch::aarch64::reg::AArch64CoreRegs as CoreRegs;
 #[cfg(all(target_arch = "x86_64", feature = "guest_debug"))]
 use gdbstub_arch::x86::reg::X86_64CoreRegs as CoreRegs;
-#[cfg(feature = "sev_snp")]
-use hypervisor::kvm::{
-    KVM_VMSA_PAGE_ADDRESS, KVM_VMSA_PAGE_SIZE, KVM_X86_SNP_VM, STAGE0_SIZE, STAGE0_START_ADDRESS,
-};
 use hypervisor::{HypervisorVmError, VmOps};
 #[cfg(feature = "sev_snp")]
 use igvm_defs::SnpPolicy;
@@ -1014,17 +1010,10 @@
             } else if #[cfg(feature = "sev_snp")] {
                 // Passing SEV_SNP_ENABLED: 1 if sev_snp_enabled is true
                 // Otherwise SEV_SNP_DISABLED: 0
-                let vm = if sev_snp_enabled {
-                // vm type KVM_X86_SNP_VM = 4 in Kernel 6.11
-                hypervisor
-                    .create_vm_with_type(KVM_X86_SNP_VM.into())
-                    .unwrap()
-                } else {
                 // value of sev_snp_enabled is mapped to SEV_SNP_ENABLED for true or SEV_SNP_DISABLED for false
-                hypervisor
+                let vm = hypervisor
                     .create_vm_with_type_and_memory(u64::from(sev_snp_enabled), mem_size)
-                    .unwrap()
-                };
+                    .unwrap();
             } else {
                 let vm = hypervisor.create_vm().unwrap();
             }
@@ -1126,20 +1115,6 @@
         };
 
         Ok(EntryPoint { entry_addr })
-    }
-
-    #[cfg(feature = "fw_cfg")]
-    fn reserve_region_for_stage0(memory_manager: &Arc<Mutex<MemoryManager>>) -> Result<()> {
-        let mut memory_manager = memory_manager.lock().unwrap();
-        // Region for loading Stage 0;
-        memory_manager
-            .add_ram_region(STAGE0_START_ADDRESS, STAGE0_SIZE)
-            .map_err(|e| Error::MemoryManager(e))?;
-        // Region for loading the VMSA page
-        memory_manager
-            .add_ram_region(KVM_VMSA_PAGE_ADDRESS, KVM_VMSA_PAGE_SIZE)
-            .map_err(|e| Error::MemoryManager(e))?;
-        Ok(())
     }
 
     #[cfg(target_arch = "riscv64")]
@@ -1190,11 +1165,6 @@
         cpu_manager: Arc<Mutex<cpu::CpuManager>>,
         #[cfg(feature = "sev_snp")] host_data: &Option<String>,
     ) -> Result<EntryPoint> {
-<<<<<<< HEAD
-        #[cfg(feature = "fw_cfg")]
-        Self::reserve_region_for_stage0(&memory_manager)?;
-=======
->>>>>>> 3667e46d
 
         let res = igvm_loader::load_igvm(
             &igvm,
