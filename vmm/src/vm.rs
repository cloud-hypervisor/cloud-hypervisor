// Copyright © 2020, Oracle and/or its affiliates.
//
// Copyright 2018 Amazon.com, Inc. or its affiliates. All Rights Reserved.
//
// Portions Copyright 2017 The Chromium OS Authors. All rights reserved.
// Use of this source code is governed by a BSD-style license that can be
// found in the LICENSE-BSD-3-Clause file.
//
// Copyright © 2019 Intel Corporation
//
// SPDX-License-Identifier: Apache-2.0 AND BSD-3-Clause
//

use std::collections::{BTreeMap, HashMap};
use std::fs::{File, OpenOptions};
use std::io::{self, Seek, SeekFrom, Write};
#[cfg(all(target_arch = "x86_64", feature = "guest_debug"))]
use std::mem::size_of;
use std::num::Wrapping;
use std::ops::Deref;
use std::os::unix::net::UnixStream;
use std::sync::{Arc, Mutex, RwLock};
#[cfg(not(target_arch = "riscv64"))]
use std::time::Instant;
use std::{cmp, result, str, thread};

use anyhow::anyhow;
#[cfg(target_arch = "x86_64")]
use arch::layout::{KVM_IDENTITY_MAP_START, KVM_TSS_START};
#[cfg(feature = "tdx")]
use arch::x86_64::tdx::TdvfSection;
#[cfg(any(target_arch = "aarch64", target_arch = "riscv64"))]
use arch::PciSpaceInfo;
use arch::{get_host_cpu_phys_bits, EntryPoint, NumaNode, NumaNodes};
#[cfg(target_arch = "aarch64")]
use devices::interrupt_controller;
use devices::AcpiNotificationFlags;
#[cfg(all(target_arch = "aarch64", feature = "guest_debug"))]
use gdbstub_arch::aarch64::reg::AArch64CoreRegs as CoreRegs;
#[cfg(all(target_arch = "x86_64", feature = "guest_debug"))]
use gdbstub_arch::x86::reg::X86_64CoreRegs as CoreRegs;
#[cfg(feature = "sev_snp")]
<<<<<<< HEAD
use hypervisor::kvm::{
    KVM_VMSA_PAGE_ADDRESS, KVM_VMSA_PAGE_SIZE, KVM_X86_SNP_VM, STAGE0_SIZE, STAGE0_START_ADDRESS,
};
=======
use hypervisor::kvm::KVM_X86_SNP_VM;
>>>>>>> 6c388792
use hypervisor::{HypervisorVmError, VmOps};
#[cfg(feature = "sev_snp")]
use igvm_defs::SnpPolicy;
use libc::{termios, SIGWINCH};
use linux_loader::cmdline::Cmdline;
#[cfg(all(target_arch = "x86_64", feature = "guest_debug"))]
use linux_loader::elf;
#[cfg(target_arch = "x86_64")]
use linux_loader::loader::bzimage::BzImage;
#[cfg(target_arch = "x86_64")]
use linux_loader::loader::elf::PvhBootCapability::PvhEntryPresent;
#[cfg(any(target_arch = "aarch64", target_arch = "riscv64"))]
use linux_loader::loader::pe::Error::InvalidImageMagicNumber;
use linux_loader::loader::KernelLoader;
use seccompiler::SeccompAction;
use serde::{Deserialize, Serialize};
use thiserror::Error;
use tracer::trace_scoped;
use vm_device::Bus;
#[cfg(feature = "tdx")]
use vm_memory::{Address, ByteValued, GuestMemoryRegion, ReadVolatile};
use vm_memory::{
    Bytes, GuestAddress, GuestAddressSpace, GuestMemory, GuestMemoryAtomic, WriteVolatile,
};
use vm_migration::protocol::{MemoryRangeTable, Request, Response};
use vm_migration::{
    snapshot_from_id, Migratable, MigratableError, Pausable, Snapshot, Snapshottable, Transportable,
};
use vmm_sys_util::eventfd::EventFd;
use vmm_sys_util::sock_ctrl_msg::ScmSocket;

use crate::config::{add_to_config, ValidationError};
use crate::console_devices::{ConsoleDeviceError, ConsoleInfo};
#[cfg(all(target_arch = "x86_64", feature = "guest_debug"))]
use crate::coredump::{
    CpuElf64Writable, DumpState, Elf64Writable, GuestDebuggable, GuestDebuggableError, NoteDescType,
};
use crate::device_manager::{DeviceManager, DeviceManagerError};
use crate::device_tree::DeviceTree;
#[cfg(feature = "guest_debug")]
use crate::gdb::{Debuggable, DebuggableError, GdbRequestPayload, GdbResponsePayload};
#[cfg(feature = "igvm")]
use crate::igvm::igvm_loader;
use crate::landlock::LandlockError;
use crate::memory_manager::{
    Error as MemoryManagerError, MemoryManager, MemoryManagerSnapshotData,
};
#[cfg(target_arch = "x86_64")]
use crate::migration::get_vm_snapshot;
#[cfg(all(target_arch = "x86_64", feature = "guest_debug"))]
use crate::migration::url_to_file;
use crate::migration::{url_to_path, SNAPSHOT_CONFIG_FILE, SNAPSHOT_STATE_FILE};
use crate::vm_config::{
    DeviceConfig, DiskConfig, FsConfig, HotplugMethod, NetConfig, NumaConfig, PayloadConfig,
    PmemConfig, UserDeviceConfig, VdpaConfig, VmConfig, VsockConfig,
};
use crate::{
    cpu, GuestMemoryMmap, PciDeviceInfo, CPU_MANAGER_SNAPSHOT_ID, DEVICE_MANAGER_SNAPSHOT_ID,
    MEMORY_MANAGER_SNAPSHOT_ID,
};

/// Errors associated with VM management
#[derive(Debug, Error)]
pub enum Error {
    #[error("Cannot open kernel file: {0}")]
    KernelFile(#[source] io::Error),

    #[error("Cannot open initramfs file: {0}")]
    InitramfsFile(#[source] io::Error),

    #[error("Cannot load the kernel into memory: {0}")]
    KernelLoad(#[source] linux_loader::loader::Error),

    #[cfg(target_arch = "aarch64")]
    #[error("Cannot load the UEFI binary in memory: {0:?}")]
    UefiLoad(arch::aarch64::uefi::Error),

    #[error("Cannot load the initramfs into memory")]
    InitramfsLoad,

    #[error("Cannot load the kernel command line in memory: {0}")]
    LoadCmdLine(#[source] linux_loader::loader::Error),

    #[error("Failed to apply landlock config during vm_create: {0}")]
    ApplyLandlock(#[source] LandlockError),

    #[error("Cannot modify the kernel command line: {0}")]
    CmdLineInsertStr(#[source] linux_loader::cmdline::Error),

    #[error("Cannot create the kernel command line: {0}")]
    CmdLineCreate(#[source] linux_loader::cmdline::Error),

    #[error("Cannot configure system: {0}")]
    ConfigureSystem(#[source] arch::Error),

    #[cfg(target_arch = "aarch64")]
    #[error("Cannot enable interrupt controller: {0:?}")]
    EnableInterruptController(interrupt_controller::Error),

    #[error("VM state is poisoned")]
    PoisonedState,

    #[error("Error from device manager: {0:?}")]
    DeviceManager(DeviceManagerError),

    #[error("No device with id {0:?} to remove")]
    NoDeviceToRemove(String),

    #[error("Cannot spawn a signal handler thread: {0}")]
    SignalHandlerSpawn(#[source] io::Error),

    #[error("Failed to join on threads: {0:?}")]
    ThreadCleanup(std::boxed::Box<dyn std::any::Any + std::marker::Send>),

    #[error("VM config is missing")]
    VmMissingConfig,

    #[error("VM is not created")]
    VmNotCreated,

    #[error("VM is already created")]
    VmAlreadyCreated,

    #[error("VM is not running")]
    VmNotRunning,

    #[error("Cannot clone EventFd: {0}")]
    EventFdClone(#[source] io::Error),

    #[error("invalid VM state transition: {0:?} to {1:?}")]
    InvalidStateTransition(VmState, VmState),

    #[error("Error from CPU manager: {0}")]
    CpuManager(#[source] cpu::Error),

    #[error("Cannot pause devices: {0}")]
    PauseDevices(#[source] MigratableError),

    #[error("Cannot resume devices: {0}")]
    ResumeDevices(#[source] MigratableError),

    #[error("Cannot pause CPUs: {0}")]
    PauseCpus(#[source] MigratableError),

    #[error("Cannot resume cpus: {0}")]
    ResumeCpus(#[source] MigratableError),

    #[error("Cannot pause VM: {0}")]
    Pause(#[source] MigratableError),

    #[error("Cannot resume VM: {0}")]
    Resume(#[source] MigratableError),

    #[error("Memory manager error: {0:?}")]
    MemoryManager(MemoryManagerError),

    #[error("Eventfd write error: {0}")]
    EventfdError(#[source] std::io::Error),

    #[error("Cannot snapshot VM: {0}")]
    Snapshot(#[source] MigratableError),

    #[error("Cannot restore VM: {0}")]
    Restore(#[source] MigratableError),

    #[error("Cannot send VM snapshot: {0}")]
    SnapshotSend(#[source] MigratableError),

    #[error("Invalid restore source URL")]
    InvalidRestoreSourceUrl,

    #[error("Failed to validate config: {0}")]
    ConfigValidation(#[source] ValidationError),

    #[error("Too many virtio-vsock devices")]
    TooManyVsockDevices,

    #[error("Failed serializing into JSON: {0}")]
    SerializeJson(#[source] serde_json::Error),

    #[error("Invalid NUMA configuration")]
    InvalidNumaConfig,

    #[error("Cannot create seccomp filter: {0}")]
    CreateSeccompFilter(#[source] seccompiler::Error),

    #[error("Cannot apply seccomp filter: {0}")]
    ApplySeccompFilter(#[source] seccompiler::Error),

    #[error("Failed resizing a memory zone")]
    ResizeZone,

    #[error("Cannot activate virtio devices: {0:?}")]
    ActivateVirtioDevices(DeviceManagerError),

    #[error("Error triggering power button: {0:?}")]
    PowerButton(DeviceManagerError),

    #[error("Kernel lacks PVH header")]
    KernelMissingPvhHeader,

    #[error("Failed to allocate firmware RAM: {0:?}")]
    AllocateFirmwareMemory(MemoryManagerError),

    #[error("Error manipulating firmware file: {0}")]
    FirmwareFile(#[source] std::io::Error),

    #[error("Firmware too big")]
    FirmwareTooLarge,

    #[error("Failed to copy firmware to memory: {0}")]
    FirmwareLoad(#[source] vm_memory::GuestMemoryError),

    #[cfg(feature = "sev_snp")]
    #[error("Error enabling SEV-SNP VM: {0}")]
    InitializeSevSnpVm(#[source] hypervisor::HypervisorVmError),

    #[cfg(feature = "tdx")]
    #[error("Error performing I/O on TDX firmware file: {0}")]
    LoadTdvf(#[source] std::io::Error),

    #[cfg(feature = "tdx")]
    #[error("Error performing I/O on the TDX payload file: {0}")]
    LoadPayload(#[source] std::io::Error),

    #[cfg(feature = "tdx")]
    #[error("Error parsing TDVF: {0}")]
    ParseTdvf(#[source] arch::x86_64::tdx::TdvfError),

    #[cfg(feature = "tdx")]
    #[error("Error populating TDX HOB: {0}")]
    PopulateHob(#[source] arch::x86_64::tdx::TdvfError),

    #[cfg(feature = "tdx")]
    #[error("Error allocating TDVF memory: {0:?}")]
    AllocatingTdvfMemory(crate::memory_manager::Error),

    #[cfg(feature = "tdx")]
    #[error("Error enabling TDX VM: {0}")]
    InitializeTdxVm(#[source] hypervisor::HypervisorVmError),

    #[cfg(feature = "tdx")]
    #[error("Error enabling TDX memory region: {0}")]
    InitializeTdxMemoryRegion(#[source] hypervisor::HypervisorVmError),

    #[cfg(feature = "tdx")]
    #[error("Error finalizing TDX VM: {0}")]
    FinalizeTdx(#[source] hypervisor::HypervisorVmError),

    #[cfg(feature = "tdx")]
    #[error("TDX firmware missing")]
    TdxFirmwareMissing,

    #[cfg(feature = "tdx")]
    #[error("Invalid TDX payload type")]
    InvalidPayloadType,

    #[cfg(feature = "guest_debug")]
    #[error("Error debugging VM: {0:?}")]
    Debug(DebuggableError),

    #[error("Error spawning kernel loading thread")]
    KernelLoadThreadSpawn(std::io::Error),

    #[error("Error joining kernel loading thread")]
    KernelLoadThreadJoin(std::boxed::Box<dyn std::any::Any + std::marker::Send>),

    #[error("Payload configuration is not bootable")]
    InvalidPayload,

    #[cfg(all(target_arch = "x86_64", feature = "guest_debug"))]
    #[error("Error coredumping VM: {0:?}")]
    Coredump(GuestDebuggableError),

    #[cfg(feature = "igvm")]
    #[error("Cannot open igvm file: {0}")]
    IgvmFile(#[source] io::Error),

    #[cfg(feature = "igvm")]
    #[error("Cannot load the igvm into memory: {0}")]
    IgvmLoad(#[source] igvm_loader::Error),

    #[error("Error injecting NMI")]
    ErrorNmi,

    #[error("Error resuming the VM: {0}")]
    ResumeVm(#[source] hypervisor::HypervisorVmError),

    #[error("Error creating console devices")]
    CreateConsoleDevices(ConsoleDeviceError),

    #[error("Fw Cfg missing kernel file")]
    FwCfgKernelFile,

    #[error("Fw Cfg missing initramfs")]
    FwCfgInitramfs,

    #[error("Fw Cfg missing kernel cmdline")]
    FwCfgCmdline,
}
pub type Result<T> = result::Result<T, Error>;

#[derive(Clone, Copy, Debug, Deserialize, Serialize, PartialEq, Eq)]
pub enum VmState {
    Created,
    Running,
    Shutdown,
    Paused,
    BreakPoint,
}

impl VmState {
    fn valid_transition(self, new_state: VmState) -> Result<()> {
        match self {
            VmState::Created => match new_state {
                VmState::Created => Err(Error::InvalidStateTransition(self, new_state)),
                VmState::Running | VmState::Paused | VmState::BreakPoint | VmState::Shutdown => {
                    Ok(())
                }
            },

            VmState::Running => match new_state {
                VmState::Created | VmState::Running => {
                    Err(Error::InvalidStateTransition(self, new_state))
                }
                VmState::Paused | VmState::Shutdown | VmState::BreakPoint => Ok(()),
            },

            VmState::Shutdown => match new_state {
                VmState::Paused | VmState::Created | VmState::Shutdown | VmState::BreakPoint => {
                    Err(Error::InvalidStateTransition(self, new_state))
                }
                VmState::Running => Ok(()),
            },

            VmState::Paused => match new_state {
                VmState::Created | VmState::Paused | VmState::BreakPoint => {
                    Err(Error::InvalidStateTransition(self, new_state))
                }
                VmState::Running | VmState::Shutdown => Ok(()),
            },
            VmState::BreakPoint => match new_state {
                VmState::Created | VmState::Running => Ok(()),
                _ => Err(Error::InvalidStateTransition(self, new_state)),
            },
        }
    }
}

struct VmOpsHandler {
    memory: GuestMemoryAtomic<GuestMemoryMmap>,
    #[cfg(target_arch = "x86_64")]
    io_bus: Arc<Bus>,
    mmio_bus: Arc<Bus>,
}

impl VmOps for VmOpsHandler {
    fn guest_mem_write(&self, gpa: u64, buf: &[u8]) -> result::Result<usize, HypervisorVmError> {
        self.memory
            .memory()
            .write(buf, GuestAddress(gpa))
            .map_err(|e| HypervisorVmError::GuestMemWrite(e.into()))
    }

    fn guest_mem_read(&self, gpa: u64, buf: &mut [u8]) -> result::Result<usize, HypervisorVmError> {
        self.memory
            .memory()
            .read(buf, GuestAddress(gpa))
            .map_err(|e| HypervisorVmError::GuestMemRead(e.into()))
    }

    fn mmio_read(&self, gpa: u64, data: &mut [u8]) -> result::Result<(), HypervisorVmError> {
        if let Err(vm_device::BusError::MissingAddressRange) = self.mmio_bus.read(gpa, data) {
            info!("Guest MMIO read to unregistered address 0x{:x}", gpa);
        }
        Ok(())
    }

    fn mmio_write(&self, gpa: u64, data: &[u8]) -> result::Result<(), HypervisorVmError> {
        match self.mmio_bus.write(gpa, data) {
            Err(vm_device::BusError::MissingAddressRange) => {
                info!("Guest MMIO write to unregistered address 0x{:x}", gpa);
            }
            Ok(Some(barrier)) => {
                info!("Waiting for barrier");
                barrier.wait();
                info!("Barrier released");
            }
            _ => {}
        };
        Ok(())
    }

    #[cfg(target_arch = "x86_64")]
    fn pio_read(&self, port: u64, data: &mut [u8]) -> result::Result<(), HypervisorVmError> {
        if let Err(vm_device::BusError::MissingAddressRange) = self.io_bus.read(port, data) {
            info!("Guest PIO read to unregistered address 0x{:x}", port);
        }
        Ok(())
    }

    #[cfg(target_arch = "x86_64")]
    fn pio_write(&self, port: u64, data: &[u8]) -> result::Result<(), HypervisorVmError> {
        match self.io_bus.write(port, data) {
            Err(vm_device::BusError::MissingAddressRange) => {
                info!("Guest PIO write to unregistered address 0x{:x}", port);
            }
            Ok(Some(barrier)) => {
                info!("Waiting for barrier");
                barrier.wait();
                info!("Barrier released");
            }
            _ => {}
        };
        Ok(())
    }
}

pub fn physical_bits(hypervisor: &Arc<dyn hypervisor::Hypervisor>, max_phys_bits: u8) -> u8 {
    let host_phys_bits = get_host_cpu_phys_bits(hypervisor);

    cmp::min(host_phys_bits, max_phys_bits)
}

pub struct Vm {
    #[cfg(feature = "tdx")]
    kernel: Option<File>,
    initramfs: Option<File>,
    threads: Vec<thread::JoinHandle<()>>,
    device_manager: Arc<Mutex<DeviceManager>>,
    config: Arc<Mutex<VmConfig>>,
    state: RwLock<VmState>,
    cpu_manager: Arc<Mutex<cpu::CpuManager>>,
    memory_manager: Arc<Mutex<MemoryManager>>,
    #[cfg_attr(any(not(feature = "kvm"), target_arch = "aarch64"), allow(dead_code))]
    // The hypervisor abstracted virtual machine.
    vm: Arc<dyn hypervisor::Vm>,
    #[cfg(target_arch = "x86_64")]
    saved_clock: Option<hypervisor::ClockData>,
    #[cfg(not(target_arch = "riscv64"))]
    numa_nodes: NumaNodes,
    #[cfg_attr(any(not(feature = "kvm"), target_arch = "aarch64"), allow(dead_code))]
    #[cfg(not(target_arch = "riscv64"))]
    hypervisor: Arc<dyn hypervisor::Hypervisor>,
    stop_on_boot: bool,
    load_payload_handle: Option<thread::JoinHandle<Result<EntryPoint>>>,
}

impl Vm {
    pub const HANDLED_SIGNALS: [i32; 1] = [SIGWINCH];

    #[cfg(feature = "sev_snp")]
    pub fn get_default_sev_snp_guest_policy() -> igvm_defs::SnpPolicy {
        SnpPolicy::new()
            .with_abi_minor(0)
            .with_abi_major(0)
            .with_smt(1)
            .with_reserved_must_be_one(1)
            .with_migrate_ma(0)
    }

    #[allow(clippy::too_many_arguments)]
    pub fn new_from_memory_manager(
        config: Arc<Mutex<VmConfig>>,
        memory_manager: Arc<Mutex<MemoryManager>>,
        vm: Arc<dyn hypervisor::Vm>,
        exit_evt: EventFd,
        reset_evt: EventFd,
        #[cfg(feature = "guest_debug")] vm_debug_evt: EventFd,
        seccomp_action: &SeccompAction,
        hypervisor: Arc<dyn hypervisor::Hypervisor>,
        activate_evt: EventFd,
        #[cfg(not(target_arch = "riscv64"))] timestamp: Instant,
        console_info: Option<ConsoleInfo>,
        console_resize_pipe: Option<Arc<File>>,
        original_termios: Arc<Mutex<Option<termios>>>,
        snapshot: Option<Snapshot>,
    ) -> Result<Self> {
        trace_scoped!("Vm::new_from_memory_manager");

        let boot_id_list = config
            .lock()
            .unwrap()
            .validate()
            .map_err(Error::ConfigValidation)?;

        #[cfg(not(feature = "igvm"))]
        let load_payload_handle = if snapshot.is_none() {
            Self::load_payload_async(&memory_manager, &config)?
        } else {
            None
        };

        info!("Booting VM from config: {:?}", &config);

        // Create NUMA nodes based on NumaConfig.
        let numa_nodes =
            Self::create_numa_nodes(config.lock().unwrap().numa.clone(), &memory_manager)?;

        #[cfg(feature = "tdx")]
        let tdx_enabled = config.lock().unwrap().is_tdx_enabled();
        #[cfg(feature = "sev_snp")]
        let sev_snp_enabled = config.lock().unwrap().is_sev_snp_enabled();
        #[cfg(feature = "tdx")]
        let force_iommu = tdx_enabled;
        #[cfg(feature = "sev_snp")]
        let force_iommu = sev_snp_enabled;
        #[cfg(not(any(feature = "tdx", feature = "sev_snp")))]
        let force_iommu = false;

        #[cfg(feature = "guest_debug")]
        let stop_on_boot = config.lock().unwrap().gdb;
        #[cfg(not(feature = "guest_debug"))]
        let stop_on_boot = false;

        let memory = memory_manager.lock().unwrap().guest_memory();
        let io_bus = Arc::new(Bus::new());
        let mmio_bus = Arc::new(Bus::new());

        let vm_ops: Arc<dyn VmOps> = Arc::new(VmOpsHandler {
            memory,
            #[cfg(target_arch = "x86_64")]
            io_bus: io_bus.clone(),
            mmio_bus: mmio_bus.clone(),
        });

        let cpus_config = { &config.lock().unwrap().cpus.clone() };
        let cpu_manager = cpu::CpuManager::new(
            cpus_config,
            vm.clone(),
            exit_evt.try_clone().map_err(Error::EventFdClone)?,
            reset_evt.try_clone().map_err(Error::EventFdClone)?,
            #[cfg(feature = "guest_debug")]
            vm_debug_evt,
            &hypervisor,
            seccomp_action.clone(),
            vm_ops,
            #[cfg(feature = "tdx")]
            tdx_enabled,
            &numa_nodes,
            #[cfg(feature = "sev_snp")]
            sev_snp_enabled,
        )
        .map_err(Error::CpuManager)?;

        #[cfg(target_arch = "x86_64")]
        cpu_manager
            .lock()
            .unwrap()
            .populate_cpuid(
                &memory_manager,
                &hypervisor,
                #[cfg(feature = "tdx")]
                tdx_enabled,
            )
            .map_err(Error::CpuManager)?;

        // Loading the igvm file is pushed down here because
        // igvm parser needs cpu_manager to retrieve cpuid leaf.
        // For the regular case, we can start loading early, but for
        // igvm case we have to wait until cpu_manager is created.
        // Currently, Microsoft Hypervisor does not provide any
        // Hypervisor specific common cpuid, we need to call get_cpuid_values
        // per cpuid through cpu_manager.
        #[cfg(feature = "igvm")]
        let load_payload_handle = if snapshot.is_none() {
            Self::load_payload_async(
                &memory_manager,
                &config,
                &cpu_manager,
                #[cfg(feature = "sev_snp")]
                sev_snp_enabled,
            )?
        } else {
            None
        };
        // The initial TDX configuration must be done before the vCPUs are
        // created
        #[cfg(feature = "tdx")]
        if tdx_enabled {
            let cpuid = cpu_manager.lock().unwrap().common_cpuid();
            let max_vcpus = cpu_manager.lock().unwrap().max_vcpus() as u32;
            vm.tdx_init(&cpuid, max_vcpus)
                .map_err(Error::InitializeTdxVm)?;
        }

        cpu_manager
            .lock()
            .unwrap()
            .create_boot_vcpus(snapshot_from_id(snapshot.as_ref(), CPU_MANAGER_SNAPSHOT_ID))
            .map_err(Error::CpuManager)?;

        // This initial SEV-SNP configuration must be done immediately after
        // vCPUs are created. As part of this initialization we are
        // transitioning the guest into secure state.
        #[cfg(all(feature = "sev_snp", feature = "igvm"))]
        if sev_snp_enabled {
            vm.sev_snp_init(Vm::get_default_sev_snp_guest_policy())
                .map_err(Error::InitializeSevSnpVm)?;
        }

        #[cfg(feature = "tdx")]
        let dynamic = !tdx_enabled;
        #[cfg(not(feature = "tdx"))]
        let dynamic = true;

        let device_manager = DeviceManager::new(
            io_bus,
            mmio_bus,
            vm.clone(),
            config.clone(),
            memory_manager.clone(),
            cpu_manager.clone(),
            exit_evt.try_clone().map_err(Error::EventFdClone)?,
            reset_evt,
            seccomp_action.clone(),
            numa_nodes.clone(),
            &activate_evt,
            force_iommu,
            boot_id_list,
            #[cfg(not(target_arch = "riscv64"))]
            timestamp,
            snapshot_from_id(snapshot.as_ref(), DEVICE_MANAGER_SNAPSHOT_ID),
            dynamic,
        )
        .map_err(Error::DeviceManager)?;

        device_manager
            .lock()
            .unwrap()
            .create_devices(console_info, console_resize_pipe, original_termios)
            .map_err(Error::DeviceManager)?;

        #[cfg(feature = "fw_cfg")]
        {
            let _ = device_manager
                .lock()
                .unwrap()
                .fw_cfg()
                .expect("fw_cfg device must be present")
                .lock()
                .unwrap()
                .add_e820(config.lock().unwrap().memory.size as usize);

            let kernel = config
                .lock()
                .unwrap()
                .payload
                .as_ref()
                .map(|p| p.kernel.as_ref().map(File::open))
                .unwrap_or_default()
                .transpose()
                .map_err(Error::KernelFile)?;
            if let Some(kernel_file) = kernel {
                let _ = device_manager
                    .lock()
                    .unwrap()
                    .fw_cfg()
                    .expect("fw_cfg device must be present")
                    .lock()
                    .unwrap()
                    .add_kernel_data(kernel_file);
            } else {
                return Err(Error::FwCfgKernelFile);
            }
            let _ = device_manager
                .lock()
                .unwrap()
                .fw_cfg()
                .expect("fw_cfg device must be present")
                .lock()
                .unwrap()
                .add_kernel_cmdline(
                    Vm::generate_cmdline(config.lock().unwrap().payload.as_ref().unwrap())
                        .map_err(|_| Error::FwCfgCmdline)?
                        .as_cstring()
                        .map_err(|_| Error::FwCfgCmdline)?,
                );
            let initramfs = config
                .lock()
                .unwrap()
                .payload
                .as_ref()
                .map(|p| p.initramfs.as_ref().map(File::open))
                .unwrap_or_default()
                .transpose()
                .map_err(Error::InitramfsFile)?;
            // We measure the initramfs when running Oak Containers in SNP mode (initramfs = Stage1)
            // o/w use Stage0 to launch cloud disk images
            if let Some(initramfs_file) = initramfs {
                let _ = device_manager
                    .lock()
                    .unwrap()
                    .fw_cfg()
                    .expect("fw_cfg device must be present")
                    .lock()
                    .unwrap()
                    .add_initramfs_data(initramfs_file);
            }
        }

        #[cfg(feature = "tdx")]
        let kernel = config
            .lock()
            .unwrap()
            .payload
            .as_ref()
            .map(|p| p.kernel.as_ref().map(File::open))
            .unwrap_or_default()
            .transpose()
            .map_err(Error::KernelFile)?;

        let initramfs = config
            .lock()
            .unwrap()
            .payload
            .as_ref()
            .map(|p| p.initramfs.as_ref().map(File::open))
            .unwrap_or_default()
            .transpose()
            .map_err(Error::InitramfsFile)?;

        #[cfg(target_arch = "x86_64")]
        let saved_clock = if let Some(snapshot) = snapshot.as_ref() {
            let vm_snapshot = get_vm_snapshot(snapshot).map_err(Error::Restore)?;
            vm_snapshot.clock
        } else {
            None
        };

        let vm_state = if snapshot.is_some() {
            VmState::Paused
        } else {
            VmState::Created
        };

        Ok(Vm {
            #[cfg(feature = "tdx")]
            kernel,
            initramfs,
            device_manager,
            config,
            threads: Vec::with_capacity(1),
            state: RwLock::new(vm_state),
            cpu_manager,
            memory_manager,
            vm,
            #[cfg(target_arch = "x86_64")]
            saved_clock,
            #[cfg(not(target_arch = "riscv64"))]
            numa_nodes,
            #[cfg(not(target_arch = "riscv64"))]
            hypervisor,
            stop_on_boot,
            load_payload_handle,
        })
    }

    fn create_numa_nodes(
        configs: Option<Vec<NumaConfig>>,
        memory_manager: &Arc<Mutex<MemoryManager>>,
    ) -> Result<NumaNodes> {
        let mm = memory_manager.lock().unwrap();
        let mm_zones = mm.memory_zones();
        let mut numa_nodes = BTreeMap::new();

        if let Some(configs) = &configs {
            for config in configs.iter() {
                if numa_nodes.contains_key(&config.guest_numa_id) {
                    error!("Can't define twice the same NUMA node");
                    return Err(Error::InvalidNumaConfig);
                }

                let mut node = NumaNode::default();

                if let Some(memory_zones) = &config.memory_zones {
                    for memory_zone in memory_zones.iter() {
                        if let Some(mm_zone) = mm_zones.get(memory_zone) {
                            node.memory_regions.extend(mm_zone.regions().clone());
                            if let Some(virtiomem_zone) = mm_zone.virtio_mem_zone() {
                                node.hotplug_regions.push(virtiomem_zone.region().clone());
                            }
                            node.memory_zones.push(memory_zone.clone());
                        } else {
                            error!("Unknown memory zone '{}'", memory_zone);
                            return Err(Error::InvalidNumaConfig);
                        }
                    }
                }

                if let Some(cpus) = &config.cpus {
                    node.cpus.extend(cpus);
                }

                if let Some(pci_segments) = &config.pci_segments {
                    node.pci_segments.extend(pci_segments);
                }

                if let Some(distances) = &config.distances {
                    for distance in distances.iter() {
                        let dest = distance.destination;
                        let dist = distance.distance;

                        if !configs.iter().any(|cfg| cfg.guest_numa_id == dest) {
                            error!("Unknown destination NUMA node {}", dest);
                            return Err(Error::InvalidNumaConfig);
                        }

                        if node.distances.contains_key(&dest) {
                            error!("Destination NUMA node {} has been already set", dest);
                            return Err(Error::InvalidNumaConfig);
                        }

                        node.distances.insert(dest, dist);
                    }
                }

                #[cfg(target_arch = "x86_64")]
                if let Some(sgx_epc_sections) = &config.sgx_epc_sections {
                    if let Some(sgx_epc_region) = mm.sgx_epc_region() {
                        let mm_sections = sgx_epc_region.epc_sections();
                        for sgx_epc_section in sgx_epc_sections.iter() {
                            if let Some(mm_section) = mm_sections.get(sgx_epc_section) {
                                node.sgx_epc_sections.push(mm_section.clone());
                            } else {
                                error!("Unknown SGX EPC section '{}'", sgx_epc_section);
                                return Err(Error::InvalidNumaConfig);
                            }
                        }
                    } else {
                        error!("Missing SGX EPC region");
                        return Err(Error::InvalidNumaConfig);
                    }
                }

                numa_nodes.insert(config.guest_numa_id, node);
            }
        }

        Ok(numa_nodes)
    }

    #[allow(clippy::too_many_arguments)]
    pub fn new(
        vm_config: Arc<Mutex<VmConfig>>,
        exit_evt: EventFd,
        reset_evt: EventFd,
        #[cfg(feature = "guest_debug")] vm_debug_evt: EventFd,
        seccomp_action: &SeccompAction,
        hypervisor: Arc<dyn hypervisor::Hypervisor>,
        activate_evt: EventFd,
        console_info: Option<ConsoleInfo>,
        console_resize_pipe: Option<Arc<File>>,
        original_termios: Arc<Mutex<Option<termios>>>,
        snapshot: Option<Snapshot>,
        source_url: Option<&str>,
        prefault: Option<bool>,
    ) -> Result<Self> {
        trace_scoped!("Vm::new");

        #[cfg(not(target_arch = "riscv64"))]
        let timestamp = Instant::now();

        #[cfg(feature = "tdx")]
        let tdx_enabled = if snapshot.is_some() {
            false
        } else {
            vm_config.lock().unwrap().is_tdx_enabled()
        };

        #[cfg(feature = "sev_snp")]
        let sev_snp_enabled = if snapshot.is_some() {
            false
        } else {
            vm_config.lock().unwrap().is_sev_snp_enabled()
        };

        let vm = Self::create_hypervisor_vm(
            &hypervisor,
            #[cfg(feature = "tdx")]
            tdx_enabled,
            #[cfg(feature = "sev_snp")]
            sev_snp_enabled,
            #[cfg(feature = "sev_snp")]
            vm_config.lock().unwrap().memory.total_size(),
        )?;

        let phys_bits = physical_bits(&hypervisor, vm_config.lock().unwrap().cpus.max_phys_bits);

        let memory_manager = if let Some(snapshot) =
            snapshot_from_id(snapshot.as_ref(), MEMORY_MANAGER_SNAPSHOT_ID)
        {
            MemoryManager::new_from_snapshot(
                &snapshot,
                vm.clone(),
                &vm_config.lock().unwrap().memory.clone(),
                source_url,
                prefault.unwrap(),
                phys_bits,
            )
            .map_err(Error::MemoryManager)?
        } else {
            #[cfg(target_arch = "x86_64")]
            let sgx_epc_config = vm_config.lock().unwrap().sgx_epc.clone();

            MemoryManager::new(
                vm.clone(),
                &vm_config.lock().unwrap().memory.clone(),
                None,
                phys_bits,
                #[cfg(feature = "tdx")]
                tdx_enabled,
                None,
                None,
                #[cfg(target_arch = "x86_64")]
                sgx_epc_config,
            )
            .map_err(Error::MemoryManager)?
        };

        #[cfg(target_arch = "x86_64")]
        // Note: For x86, always call this function before invoking start boot vcpus.
        // Otherwise guest would fail to boot because we haven't created the
        // userspace mappings to update the hypervisor about the memory mappings.
        // These mappings must be created before we start the vCPU threads for
        // the very first time.
        memory_manager
            .lock()
            .unwrap()
            .allocate_address_space()
            .map_err(Error::MemoryManager)?;

        Vm::new_from_memory_manager(
            vm_config,
            memory_manager,
            vm,
            exit_evt,
            reset_evt,
            #[cfg(feature = "guest_debug")]
            vm_debug_evt,
            seccomp_action,
            hypervisor,
            activate_evt,
            #[cfg(not(target_arch = "riscv64"))]
            timestamp,
            console_info,
            console_resize_pipe,
            original_termios,
            snapshot,
        )
    }

    pub fn create_hypervisor_vm(
        hypervisor: &Arc<dyn hypervisor::Hypervisor>,
        #[cfg(feature = "tdx")] tdx_enabled: bool,
        #[cfg(feature = "sev_snp")] sev_snp_enabled: bool,
        #[cfg(feature = "sev_snp")] mem_size: u64,
    ) -> Result<Arc<dyn hypervisor::Vm>> {
        hypervisor.check_required_extensions().unwrap();

        cfg_if::cfg_if! {
            if #[cfg(feature = "tdx")] {
                // Passing KVM_X86_TDX_VM: 1 if tdx_enabled is true
                // Otherwise KVM_X86_LEGACY_VM: 0
                // value of tdx_enabled is mapped to KVM_X86_TDX_VM or KVM_X86_LEGACY_VM
                let vm = hypervisor
                    .create_vm_with_type(u64::from(tdx_enabled))
                    .unwrap();
            } else if #[cfg(feature = "sev_snp")] {
                // Passing SEV_SNP_ENABLED: 1 if sev_snp_enabled is true
                // Otherwise SEV_SNP_DISABLED: 0
                let vm = if sev_snp_enabled {
                // vm type KVM_X86_SNP_VM = 4 in Kernel 6.11
                hypervisor
                    .create_vm_with_type(KVM_X86_SNP_VM.into())
                    .unwrap()
                } else {
                // value of sev_snp_enabled is mapped to SEV_SNP_ENABLED for true or SEV_SNP_DISABLED for false
                hypervisor
                    .create_vm_with_type_and_memory(u64::from(sev_snp_enabled), mem_size)
                    .unwrap()
                };
            } else {
                let vm = hypervisor.create_vm().unwrap();
            }
        }

        #[cfg(target_arch = "x86_64")]
        {
            vm.set_identity_map_address(KVM_IDENTITY_MAP_START.0)
                .unwrap();
            vm.set_tss_address(KVM_TSS_START.0 as usize).unwrap();
            vm.enable_split_irq().unwrap();
        }

        Ok(vm)
    }

    fn load_initramfs(&mut self, guest_mem: &GuestMemoryMmap) -> Result<arch::InitramfsConfig> {
        let initramfs = self.initramfs.as_mut().unwrap();
        let size: usize = initramfs
            .seek(SeekFrom::End(0))
            .map_err(|_| Error::InitramfsLoad)?
            .try_into()
            .unwrap();
        initramfs.rewind().map_err(|_| Error::InitramfsLoad)?;

        let address =
            arch::initramfs_load_addr(guest_mem, size).map_err(|_| Error::InitramfsLoad)?;
        let address = GuestAddress(address);

        guest_mem
            .read_volatile_from(address, initramfs, size)
            .map_err(|_| Error::InitramfsLoad)?;

        info!("Initramfs loaded: address = 0x{:x}", address.0);
        Ok(arch::InitramfsConfig { address, size })
    }

    pub fn generate_cmdline(
        payload: &PayloadConfig,
        #[cfg(any(target_arch = "aarch64", target_arch = "riscv64"))] device_manager: &Arc<
            Mutex<DeviceManager>,
        >,
    ) -> Result<Cmdline> {
        let mut cmdline = Cmdline::new(arch::CMDLINE_MAX_SIZE).map_err(Error::CmdLineCreate)?;
        if let Some(s) = payload.cmdline.as_ref() {
            cmdline.insert_str(s).map_err(Error::CmdLineInsertStr)?;
        }

        #[cfg(any(target_arch = "aarch64", target_arch = "riscv64"))]
        for entry in device_manager.lock().unwrap().cmdline_additions() {
            cmdline.insert_str(entry).map_err(Error::CmdLineInsertStr)?;
        }
        Ok(cmdline)
    }

    #[cfg(target_arch = "aarch64")]
    fn load_firmware(mut firmware: &File, memory_manager: Arc<Mutex<MemoryManager>>) -> Result<()> {
        let uefi_flash = memory_manager.lock().as_ref().unwrap().uefi_flash();
        let mem = uefi_flash.memory();
        arch::aarch64::uefi::load_uefi(mem.deref(), arch::layout::UEFI_START, &mut firmware)
            .map_err(Error::UefiLoad)?;
        Ok(())
    }

    #[cfg(target_arch = "aarch64")]
    fn load_kernel(
        firmware: Option<File>,
        kernel: Option<File>,
        memory_manager: Arc<Mutex<MemoryManager>>,
    ) -> Result<EntryPoint> {
        let guest_memory = memory_manager.lock().as_ref().unwrap().guest_memory();
        let mem = guest_memory.memory();
        let entry_addr = match (firmware, kernel) {
            (None, Some(mut kernel)) => {
                match linux_loader::loader::pe::PE::load(
                    mem.deref(),
                    Some(arch::layout::KERNEL_START),
                    &mut kernel,
                    None,
                ) {
                    Ok(entry_addr) => entry_addr.kernel_load,
                    // Try to load the binary as kernel PE file at first.
                    // If failed, retry to load it as UEFI binary.
                    // As the UEFI binary is formatless, it must be the last option to try.
                    Err(linux_loader::loader::Error::Pe(InvalidImageMagicNumber)) => {
                        Self::load_firmware(&kernel, memory_manager)?;
                        arch::layout::UEFI_START
                    }
                    Err(e) => {
                        return Err(Error::KernelLoad(e));
                    }
                }
            }
            (Some(firmware), None) => {
                Self::load_firmware(&firmware, memory_manager)?;
                arch::layout::UEFI_START
            }
            _ => return Err(Error::InvalidPayload),
        };

        Ok(EntryPoint { entry_addr })
    }

    #[cfg(feature = "fw_cfg")]
    fn reserve_region_for_stage0(memory_manager: &Arc<Mutex<MemoryManager>>) -> Result<()> {
        let mut memory_manager = memory_manager.lock().unwrap();
        // Region for loading Stage 0;
        memory_manager
            .add_ram_region(STAGE0_START_ADDRESS, STAGE0_SIZE)
            .map_err(|e| Error::MemoryManager(e))?;
        // Region for loading the VMSA page
        memory_manager
            .add_ram_region(KVM_VMSA_PAGE_ADDRESS, KVM_VMSA_PAGE_SIZE)
            .map_err(|e| Error::MemoryManager(e))?;
        Ok(())
    }

    #[cfg(target_arch = "riscv64")]
    fn load_kernel(
        firmware: Option<File>,
        kernel: Option<File>,
        memory_manager: Arc<Mutex<MemoryManager>>,
    ) -> Result<EntryPoint> {
        let guest_memory = memory_manager.lock().as_ref().unwrap().guest_memory();
        let mem = guest_memory.memory();
        let alignment = 0x20_0000;
        let aligned_kernel_addr = arch::layout::KERNEL_START.0 + (alignment - 1) & !(alignment - 1);
        let entry_addr = match (firmware, kernel) {
            (None, Some(mut kernel)) => {
                match linux_loader::loader::pe::PE::load(
                    mem.deref(),
                    Some(GuestAddress(aligned_kernel_addr)),
                    &mut kernel,
                    None,
                ) {
                    Ok(entry_addr) => entry_addr.kernel_load,
                    // Try to load the binary as kernel PE file at first.
                    // If failed, retry to load it as UEFI binary.
                    // As the UEFI binary is formatless, it must be the last option to try.
                    Err(linux_loader::loader::Error::Pe(InvalidImageMagicNumber)) => {
                        // TODO: UEFI for riscv64 is scheduled to next stage.
                        unimplemented!()
                    }
                    Err(e) => {
                        return Err(Error::KernelLoad(e));
                    }
                }
            }
            (Some(_firmware), None) => {
                // TODO: UEFI for riscv64 is scheduled to next stage.
                unimplemented!()
            }
            _ => return Err(Error::InvalidPayload),
        };

        Ok(EntryPoint { entry_addr })
    }

    #[cfg(feature = "igvm")]
    fn load_igvm(
        igvm: File,
        memory_manager: Arc<Mutex<MemoryManager>>,
        cpu_manager: Arc<Mutex<cpu::CpuManager>>,
        #[cfg(feature = "sev_snp")] host_data: &Option<String>,
    ) -> Result<EntryPoint> {
<<<<<<< HEAD
        #[cfg(feature = "fw_cfg")]
        Self::reserve_region_for_stage0(&memory_manager)?;
=======
>>>>>>> 6c388792

        let res = igvm_loader::load_igvm(
            &igvm,
            memory_manager,
            cpu_manager.clone(),
            "",
            #[cfg(feature = "sev_snp")]
            host_data,
        )
        .map_err(Error::IgvmLoad)?;

        cfg_if::cfg_if! {
            if #[cfg(feature = "sev_snp")] {
                let entry_point = if cpu_manager.lock().unwrap().sev_snp_enabled() {
                    EntryPoint { entry_addr: vm_memory::GuestAddress(res.vmsa_gpa), setup_header: None }
                } else {
                    EntryPoint {entry_addr: vm_memory::GuestAddress(res.vmsa.rip), setup_header: None }
                };
            } else {
               let entry_point = EntryPoint { entry_addr: vm_memory::GuestAddress(res.vmsa.rip), setup_header: None };
            }
        };
        Ok(entry_point)
    }

    #[cfg(target_arch = "x86_64")]
    fn load_kernel(
        mut kernel: File,
        cmdline: Option<Cmdline>,
        memory_manager: Arc<Mutex<MemoryManager>>,
    ) -> Result<EntryPoint> {
        info!("Loading kernel");

        let mem = {
            let guest_memory = memory_manager.lock().as_ref().unwrap().guest_memory();
            guest_memory.memory()
        };

        // Try ELF binary with PVH boot.
        let entry_addr = linux_loader::loader::elf::Elf::load(
            mem.deref(),
            None,
            &mut kernel,
            Some(arch::layout::HIGH_RAM_START),
        )
        // Try loading kernel as bzImage.
        .or_else(|_| {
            BzImage::load(
                mem.deref(),
                None,
                &mut kernel,
                Some(arch::layout::HIGH_RAM_START),
            )
        })
        .map_err(Error::KernelLoad)?;

        if let Some(cmdline) = cmdline {
            linux_loader::loader::load_cmdline(mem.deref(), arch::layout::CMDLINE_START, &cmdline)
                .map_err(Error::LoadCmdLine)?;
        }

        if let PvhEntryPresent(entry_addr) = entry_addr.pvh_boot_cap {
            // Use the PVH kernel entry point to boot the guest
            info!("PVH kernel loaded: entry_addr = 0x{:x}", entry_addr.0);
            Ok(EntryPoint {
                entry_addr,
                setup_header: None,
            })
        } else if entry_addr.setup_header.is_some() {
            // Use the bzImage 32bit entry point to boot the guest
            info!(
                "bzImage kernel loaded: entry_addr = 0x{:x}",
                entry_addr.kernel_load.0
            );
            Ok(EntryPoint {
                entry_addr: entry_addr.kernel_load,
                setup_header: entry_addr.setup_header,
            })
        } else {
            Err(Error::KernelMissingPvhHeader)
        }
    }

    #[cfg(target_arch = "x86_64")]
    fn load_payload(
        payload: &PayloadConfig,
        memory_manager: Arc<Mutex<MemoryManager>>,
        #[cfg(feature = "igvm")] cpu_manager: Arc<Mutex<cpu::CpuManager>>,
        #[cfg(feature = "sev_snp")] _sev_snp_enabled: bool,
    ) -> Result<EntryPoint> {
        trace_scoped!("load_payload");
        #[cfg(feature = "igvm")]
        {
            if let Some(_igvm_file) = &payload.igvm {
                let igvm = File::open(_igvm_file).map_err(Error::IgvmFile)?;
                return Self::load_igvm(
                    igvm,
                    memory_manager,
                    cpu_manager,
                    #[cfg(feature = "sev_snp")]
                    &payload.host_data,
                );
            }
        }
        match (
            &payload.firmware,
            &payload.kernel,
            &payload.initramfs,
            &payload.cmdline,
        ) {
            (Some(firmware), None, None, None) => {
                let firmware = File::open(firmware).map_err(Error::FirmwareFile)?;
                Self::load_kernel(firmware, None, memory_manager)
            }
            (None, Some(kernel), _, _) => {
                let kernel = File::open(kernel).map_err(Error::KernelFile)?;
                let cmdline = Self::generate_cmdline(payload)?;
                Self::load_kernel(kernel, Some(cmdline), memory_manager)
            }
            _ => Err(Error::InvalidPayload),
        }
    }

    #[cfg(any(target_arch = "aarch64", target_arch = "riscv64"))]
    fn load_payload(
        payload: &PayloadConfig,
        memory_manager: Arc<Mutex<MemoryManager>>,
    ) -> Result<EntryPoint> {
        match (&payload.firmware, &payload.kernel) {
            (Some(firmware), None) => {
                let firmware = File::open(firmware).map_err(Error::FirmwareFile)?;
                Self::load_kernel(Some(firmware), None, memory_manager)
            }
            (None, Some(kernel)) => {
                let kernel = File::open(kernel).map_err(Error::KernelFile)?;
                Self::load_kernel(None, Some(kernel), memory_manager)
            }
            _ => Err(Error::InvalidPayload),
        }
    }

    fn load_payload_async(
        memory_manager: &Arc<Mutex<MemoryManager>>,
        config: &Arc<Mutex<VmConfig>>,
        #[cfg(feature = "igvm")] cpu_manager: &Arc<Mutex<cpu::CpuManager>>,
        #[cfg(feature = "sev_snp")] sev_snp_enabled: bool,
    ) -> Result<Option<thread::JoinHandle<Result<EntryPoint>>>> {
        // Kernel with TDX is loaded in a different manner
        #[cfg(feature = "tdx")]
        if config.lock().unwrap().is_tdx_enabled() {
            return Ok(None);
        }

        config
            .lock()
            .unwrap()
            .payload
            .as_ref()
            .map(|payload| {
                let memory_manager = memory_manager.clone();
                let payload = payload.clone();
                #[cfg(feature = "igvm")]
                let cpu_manager = cpu_manager.clone();

                std::thread::Builder::new()
                    .name("payload_loader".into())
                    .spawn(move || {
                        Self::load_payload(
                            &payload,
                            memory_manager,
                            #[cfg(feature = "igvm")]
                            cpu_manager,
                            #[cfg(feature = "sev_snp")]
                            sev_snp_enabled,
                        )
                    })
                    .map_err(Error::KernelLoadThreadSpawn)
            })
            .transpose()
    }

    #[cfg(target_arch = "x86_64")]
    fn configure_system(&mut self, rsdp_addr: GuestAddress, entry_addr: EntryPoint) -> Result<()> {
        trace_scoped!("configure_system");
        info!("Configuring system");
        let mem = self.memory_manager.lock().unwrap().boot_guest_memory();

        let initramfs_config = match self.initramfs {
            Some(_) => Some(self.load_initramfs(&mem)?),
            None => None,
        };

        let boot_vcpus = self.cpu_manager.lock().unwrap().boot_vcpus();
        let rsdp_addr = Some(rsdp_addr);
        let sgx_epc_region = self
            .memory_manager
            .lock()
            .unwrap()
            .sgx_epc_region()
            .as_ref()
            .cloned();

        let serial_number = self
            .config
            .lock()
            .unwrap()
            .platform
            .as_ref()
            .and_then(|p| p.serial_number.clone());

        let uuid = self
            .config
            .lock()
            .unwrap()
            .platform
            .as_ref()
            .and_then(|p| p.uuid.clone());

        let oem_strings = self
            .config
            .lock()
            .unwrap()
            .platform
            .as_ref()
            .and_then(|p| p.oem_strings.clone());

        let oem_strings = oem_strings
            .as_deref()
            .map(|strings| strings.iter().map(|s| s.as_ref()).collect::<Vec<&str>>());

        let topology = self.cpu_manager.lock().unwrap().get_vcpu_topology();

        arch::configure_system(
            &mem,
            arch::layout::CMDLINE_START,
            arch::layout::CMDLINE_MAX_SIZE,
            &initramfs_config,
            boot_vcpus,
            entry_addr.setup_header,
            rsdp_addr,
            sgx_epc_region,
            serial_number.as_deref(),
            uuid.as_deref(),
            oem_strings.as_deref(),
            topology,
        )
        .map_err(Error::ConfigureSystem)?;
        Ok(())
    }

    #[cfg(target_arch = "aarch64")]
    fn configure_system(
        &mut self,
        _rsdp_addr: GuestAddress,
        _entry_addr: EntryPoint,
    ) -> Result<()> {
        let cmdline = Self::generate_cmdline(
            self.config.lock().unwrap().payload.as_ref().unwrap(),
            &self.device_manager,
        )?;
        let vcpu_mpidrs = self.cpu_manager.lock().unwrap().get_mpidrs();
        let vcpu_topology = self.cpu_manager.lock().unwrap().get_vcpu_topology();
        let mem = self.memory_manager.lock().unwrap().boot_guest_memory();
        let mut pci_space_info: Vec<PciSpaceInfo> = Vec::new();
        let initramfs_config = match self.initramfs {
            Some(_) => Some(self.load_initramfs(&mem)?),
            None => None,
        };

        let device_info = &self
            .device_manager
            .lock()
            .unwrap()
            .get_device_info()
            .clone();

        for pci_segment in self.device_manager.lock().unwrap().pci_segments().iter() {
            let pci_space = PciSpaceInfo {
                pci_segment_id: pci_segment.id,
                mmio_config_address: pci_segment.mmio_config_address,
                pci_device_space_start: pci_segment.start_of_mem64_area,
                pci_device_space_size: pci_segment.end_of_mem64_area
                    - pci_segment.start_of_mem64_area
                    + 1,
            };
            pci_space_info.push(pci_space);
        }

        let virtio_iommu_bdf = self
            .device_manager
            .lock()
            .unwrap()
            .iommu_attached_devices()
            .as_ref()
            .map(|(v, _)| *v);

        let vgic = self
            .device_manager
            .lock()
            .unwrap()
            .get_interrupt_controller()
            .unwrap()
            .lock()
            .unwrap()
            .get_vgic()
            .map_err(|_| {
                Error::ConfigureSystem(arch::Error::PlatformSpecific(
                    arch::aarch64::Error::SetupGic,
                ))
            })?;

        // PMU interrupt sticks to PPI, so need to be added by 16 to get real irq number.
        let pmu_supported = self
            .cpu_manager
            .lock()
            .unwrap()
            .init_pmu(arch::aarch64::fdt::AARCH64_PMU_IRQ + 16)
            .map_err(|_| {
                Error::ConfigureSystem(arch::Error::PlatformSpecific(
                    arch::aarch64::Error::VcpuInitPmu,
                ))
            })?;

        arch::configure_system(
            &mem,
            cmdline.as_cstring().unwrap().to_str().unwrap(),
            vcpu_mpidrs,
            vcpu_topology,
            device_info,
            &initramfs_config,
            &pci_space_info,
            virtio_iommu_bdf.map(|bdf| bdf.into()),
            &vgic,
            &self.numa_nodes,
            pmu_supported,
        )
        .map_err(Error::ConfigureSystem)?;

        Ok(())
    }

    #[cfg(target_arch = "riscv64")]
    fn configure_system(&mut self) -> Result<()> {
        let cmdline = Self::generate_cmdline(
            self.config.lock().unwrap().payload.as_ref().unwrap(),
            &self.device_manager,
        )?;
        let num_vcpu = self.cpu_manager.lock().unwrap().vcpus().len();
        let mem = self.memory_manager.lock().unwrap().boot_guest_memory();
        let mut pci_space_info: Vec<PciSpaceInfo> = Vec::new();
        let initramfs_config = match self.initramfs {
            Some(_) => Some(self.load_initramfs(&mem)?),
            None => None,
        };

        let device_info = &self
            .device_manager
            .lock()
            .unwrap()
            .get_device_info()
            .clone();

        for pci_segment in self.device_manager.lock().unwrap().pci_segments().iter() {
            let pci_space = PciSpaceInfo {
                pci_segment_id: pci_segment.id,
                mmio_config_address: pci_segment.mmio_config_address,
                pci_device_space_start: pci_segment.start_of_mem64_area,
                pci_device_space_size: pci_segment.end_of_mem64_area
                    - pci_segment.start_of_mem64_area
                    + 1,
            };
            pci_space_info.push(pci_space);
        }

        // TODO: IOMMU for riscv64 is not yet support in kernel.

        let vaia = self
            .device_manager
            .lock()
            .unwrap()
            .get_interrupt_controller()
            .unwrap()
            .lock()
            .unwrap()
            .get_vaia()
            .map_err(|_| {
                Error::ConfigureSystem(arch::Error::PlatformSpecific(
                    arch::riscv64::Error::SetupAia,
                ))
            })?;

        // TODO: PMU support for riscv64 is scheduled to next stage.

        arch::configure_system(
            &mem,
            cmdline.as_cstring().unwrap().to_str().unwrap(),
            num_vcpu as u32,
            device_info,
            &initramfs_config,
            &pci_space_info,
            &vaia,
        )
        .map_err(Error::ConfigureSystem)?;

        Ok(())
    }

    pub fn console_resize_pipe(&self) -> Option<Arc<File>> {
        self.device_manager.lock().unwrap().console_resize_pipe()
    }

    pub fn shutdown(&mut self) -> Result<()> {
        let mut state = self.state.try_write().map_err(|_| Error::PoisonedState)?;
        let new_state = VmState::Shutdown;

        state.valid_transition(new_state)?;

        // Wake up the DeviceManager threads so they will get terminated cleanly
        self.device_manager
            .lock()
            .unwrap()
            .resume()
            .map_err(Error::Resume)?;

        self.cpu_manager
            .lock()
            .unwrap()
            .shutdown()
            .map_err(Error::CpuManager)?;

        // Wait for all the threads to finish
        for thread in self.threads.drain(..) {
            thread.join().map_err(Error::ThreadCleanup)?
        }
        *state = new_state;

        Ok(())
    }

    pub fn resize(
        &mut self,
        desired_vcpus: Option<u8>,
        desired_memory: Option<u64>,
        desired_balloon: Option<u64>,
    ) -> Result<()> {
        event!("vm", "resizing");

        if let Some(desired_vcpus) = desired_vcpus {
            if self
                .cpu_manager
                .lock()
                .unwrap()
                .resize(desired_vcpus)
                .map_err(Error::CpuManager)?
            {
                self.device_manager
                    .lock()
                    .unwrap()
                    .notify_hotplug(AcpiNotificationFlags::CPU_DEVICES_CHANGED)
                    .map_err(Error::DeviceManager)?;
            }
            self.config.lock().unwrap().cpus.boot_vcpus = desired_vcpus;
        }

        if let Some(desired_memory) = desired_memory {
            let new_region = self
                .memory_manager
                .lock()
                .unwrap()
                .resize(desired_memory)
                .map_err(Error::MemoryManager)?;

            let memory_config = &mut self.config.lock().unwrap().memory;

            if let Some(new_region) = &new_region {
                self.device_manager
                    .lock()
                    .unwrap()
                    .update_memory(new_region)
                    .map_err(Error::DeviceManager)?;

                match memory_config.hotplug_method {
                    HotplugMethod::Acpi => {
                        self.device_manager
                            .lock()
                            .unwrap()
                            .notify_hotplug(AcpiNotificationFlags::MEMORY_DEVICES_CHANGED)
                            .map_err(Error::DeviceManager)?;
                    }
                    HotplugMethod::VirtioMem => {}
                }
            }

            // We update the VM config regardless of the actual guest resize
            // operation result (happened or not), so that if the VM reboots
            // it will be running with the last configure memory size.
            match memory_config.hotplug_method {
                HotplugMethod::Acpi => memory_config.size = desired_memory,
                HotplugMethod::VirtioMem => {
                    if desired_memory > memory_config.size {
                        memory_config.hotplugged_size = Some(desired_memory - memory_config.size);
                    } else {
                        memory_config.hotplugged_size = None;
                    }
                }
            }
        }

        if let Some(desired_balloon) = desired_balloon {
            self.device_manager
                .lock()
                .unwrap()
                .resize_balloon(desired_balloon)
                .map_err(Error::DeviceManager)?;

            // Update the configuration value for the balloon size to ensure
            // a reboot would use the right value.
            if let Some(balloon_config) = &mut self.config.lock().unwrap().balloon {
                balloon_config.size = desired_balloon;
            }
        }

        event!("vm", "resized");

        Ok(())
    }

    pub fn resize_zone(&mut self, id: String, desired_memory: u64) -> Result<()> {
        let memory_config = &mut self.config.lock().unwrap().memory;

        if let Some(zones) = &mut memory_config.zones {
            for zone in zones.iter_mut() {
                if zone.id == id {
                    if desired_memory >= zone.size {
                        let hotplugged_size = desired_memory - zone.size;
                        self.memory_manager
                            .lock()
                            .unwrap()
                            .resize_zone(&id, desired_memory - zone.size)
                            .map_err(Error::MemoryManager)?;
                        // We update the memory zone config regardless of the
                        // actual 'resize-zone' operation result (happened or
                        // not), so that if the VM reboots it will be running
                        // with the last configured memory zone size.
                        zone.hotplugged_size = Some(hotplugged_size);

                        return Ok(());
                    } else {
                        error!(
                            "Invalid to ask less ({}) than boot RAM ({}) for \
                            this memory zone",
                            desired_memory, zone.size,
                        );
                        return Err(Error::ResizeZone);
                    }
                }
            }
        }

        error!("Could not find the memory zone {} for the resize", id);
        Err(Error::ResizeZone)
    }

    pub fn add_device(&mut self, mut device_cfg: DeviceConfig) -> Result<PciDeviceInfo> {
        let pci_device_info = self
            .device_manager
            .lock()
            .unwrap()
            .add_device(&mut device_cfg)
            .map_err(Error::DeviceManager)?;

        // Update VmConfig by adding the new device. This is important to
        // ensure the device would be created in case of a reboot.
        {
            let mut config = self.config.lock().unwrap();
            add_to_config(&mut config.devices, device_cfg);
        }

        self.device_manager
            .lock()
            .unwrap()
            .notify_hotplug(AcpiNotificationFlags::PCI_DEVICES_CHANGED)
            .map_err(Error::DeviceManager)?;

        Ok(pci_device_info)
    }

    pub fn add_user_device(&mut self, mut device_cfg: UserDeviceConfig) -> Result<PciDeviceInfo> {
        let pci_device_info = self
            .device_manager
            .lock()
            .unwrap()
            .add_user_device(&mut device_cfg)
            .map_err(Error::DeviceManager)?;

        // Update VmConfig by adding the new device. This is important to
        // ensure the device would be created in case of a reboot.
        {
            let mut config = self.config.lock().unwrap();
            add_to_config(&mut config.user_devices, device_cfg);
        }

        self.device_manager
            .lock()
            .unwrap()
            .notify_hotplug(AcpiNotificationFlags::PCI_DEVICES_CHANGED)
            .map_err(Error::DeviceManager)?;

        Ok(pci_device_info)
    }

    pub fn remove_device(&mut self, id: String) -> Result<()> {
        self.device_manager
            .lock()
            .unwrap()
            .remove_device(id.clone())
            .map_err(Error::DeviceManager)?;

        // Update VmConfig by removing the device. This is important to
        // ensure the device would not be created in case of a reboot.
        self.config.lock().unwrap().remove_device(&id);

        self.device_manager
            .lock()
            .unwrap()
            .notify_hotplug(AcpiNotificationFlags::PCI_DEVICES_CHANGED)
            .map_err(Error::DeviceManager)?;
        Ok(())
    }

    pub fn add_disk(&mut self, mut disk_cfg: DiskConfig) -> Result<PciDeviceInfo> {
        let pci_device_info = self
            .device_manager
            .lock()
            .unwrap()
            .add_disk(&mut disk_cfg)
            .map_err(Error::DeviceManager)?;

        // Update VmConfig by adding the new device. This is important to
        // ensure the device would be created in case of a reboot.
        {
            let mut config = self.config.lock().unwrap();
            add_to_config(&mut config.disks, disk_cfg);
        }

        self.device_manager
            .lock()
            .unwrap()
            .notify_hotplug(AcpiNotificationFlags::PCI_DEVICES_CHANGED)
            .map_err(Error::DeviceManager)?;

        Ok(pci_device_info)
    }

    pub fn add_fs(&mut self, mut fs_cfg: FsConfig) -> Result<PciDeviceInfo> {
        let pci_device_info = self
            .device_manager
            .lock()
            .unwrap()
            .add_fs(&mut fs_cfg)
            .map_err(Error::DeviceManager)?;

        // Update VmConfig by adding the new device. This is important to
        // ensure the device would be created in case of a reboot.
        {
            let mut config = self.config.lock().unwrap();
            add_to_config(&mut config.fs, fs_cfg);
        }

        self.device_manager
            .lock()
            .unwrap()
            .notify_hotplug(AcpiNotificationFlags::PCI_DEVICES_CHANGED)
            .map_err(Error::DeviceManager)?;

        Ok(pci_device_info)
    }

    pub fn add_pmem(&mut self, mut pmem_cfg: PmemConfig) -> Result<PciDeviceInfo> {
        let pci_device_info = self
            .device_manager
            .lock()
            .unwrap()
            .add_pmem(&mut pmem_cfg)
            .map_err(Error::DeviceManager)?;

        // Update VmConfig by adding the new device. This is important to
        // ensure the device would be created in case of a reboot.
        {
            let mut config = self.config.lock().unwrap();
            add_to_config(&mut config.pmem, pmem_cfg);
        }

        self.device_manager
            .lock()
            .unwrap()
            .notify_hotplug(AcpiNotificationFlags::PCI_DEVICES_CHANGED)
            .map_err(Error::DeviceManager)?;

        Ok(pci_device_info)
    }

    pub fn add_net(&mut self, mut net_cfg: NetConfig) -> Result<PciDeviceInfo> {
        let pci_device_info = self
            .device_manager
            .lock()
            .unwrap()
            .add_net(&mut net_cfg)
            .map_err(Error::DeviceManager)?;

        // Update VmConfig by adding the new device. This is important to
        // ensure the device would be created in case of a reboot.
        {
            let mut config = self.config.lock().unwrap();
            add_to_config(&mut config.net, net_cfg);
        }

        self.device_manager
            .lock()
            .unwrap()
            .notify_hotplug(AcpiNotificationFlags::PCI_DEVICES_CHANGED)
            .map_err(Error::DeviceManager)?;

        Ok(pci_device_info)
    }

    pub fn add_vdpa(&mut self, mut vdpa_cfg: VdpaConfig) -> Result<PciDeviceInfo> {
        let pci_device_info = self
            .device_manager
            .lock()
            .unwrap()
            .add_vdpa(&mut vdpa_cfg)
            .map_err(Error::DeviceManager)?;

        // Update VmConfig by adding the new device. This is important to
        // ensure the device would be created in case of a reboot.
        {
            let mut config = self.config.lock().unwrap();
            add_to_config(&mut config.vdpa, vdpa_cfg);
        }

        self.device_manager
            .lock()
            .unwrap()
            .notify_hotplug(AcpiNotificationFlags::PCI_DEVICES_CHANGED)
            .map_err(Error::DeviceManager)?;

        Ok(pci_device_info)
    }

    pub fn add_vsock(&mut self, mut vsock_cfg: VsockConfig) -> Result<PciDeviceInfo> {
        let pci_device_info = self
            .device_manager
            .lock()
            .unwrap()
            .add_vsock(&mut vsock_cfg)
            .map_err(Error::DeviceManager)?;

        // Update VmConfig by adding the new device. This is important to
        // ensure the device would be created in case of a reboot.
        {
            let mut config = self.config.lock().unwrap();
            config.vsock = Some(vsock_cfg);
        }

        self.device_manager
            .lock()
            .unwrap()
            .notify_hotplug(AcpiNotificationFlags::PCI_DEVICES_CHANGED)
            .map_err(Error::DeviceManager)?;

        Ok(pci_device_info)
    }

    pub fn counters(&self) -> Result<HashMap<String, HashMap<&'static str, Wrapping<u64>>>> {
        Ok(self.device_manager.lock().unwrap().counters())
    }

    #[cfg(feature = "tdx")]
    fn extract_tdvf_sections(&mut self) -> Result<(Vec<TdvfSection>, bool)> {
        use arch::x86_64::tdx::*;

        let firmware_path = self
            .config
            .lock()
            .unwrap()
            .payload
            .as_ref()
            .unwrap()
            .firmware
            .clone()
            .ok_or(Error::TdxFirmwareMissing)?;
        // The TDVF file contains a table of section as well as code
        let mut firmware_file = File::open(firmware_path).map_err(Error::LoadTdvf)?;

        // For all the sections allocate some RAM backing them
        parse_tdvf_sections(&mut firmware_file).map_err(Error::ParseTdvf)
    }

    #[cfg(feature = "tdx")]
    fn hob_memory_resources(
        mut sorted_sections: Vec<TdvfSection>,
        guest_memory: &GuestMemoryMmap,
    ) -> Vec<(u64, u64, bool)> {
        let mut list = Vec::new();

        let mut current_section = sorted_sections.pop();

        // RAM regions interleaved with TDVF sections
        let mut next_start_addr = 0;
        for region in guest_memory.iter() {
            let region_start = region.start_addr().0;
            let region_end = region.last_addr().0;
            if region_start > next_start_addr {
                next_start_addr = region_start;
            }

            loop {
                let (start, size, ram) = if let Some(section) = &current_section {
                    if section.address <= next_start_addr {
                        (section.address, section.size, false)
                    } else {
                        let last_addr = std::cmp::min(section.address - 1, region_end);
                        (next_start_addr, last_addr - next_start_addr + 1, true)
                    }
                } else {
                    (next_start_addr, region_end - next_start_addr + 1, true)
                };

                list.push((start, size, ram));

                if !ram {
                    current_section = sorted_sections.pop();
                }

                next_start_addr = start + size;

                if region_start > next_start_addr {
                    next_start_addr = region_start;
                }

                if next_start_addr > region_end {
                    break;
                }
            }
        }

        // Once all the interleaved sections have been processed, let's simply
        // pull the remaining ones.
        if let Some(section) = current_section {
            list.push((section.address, section.size, false));
        }
        while let Some(section) = sorted_sections.pop() {
            list.push((section.address, section.size, false));
        }

        list
    }

    #[cfg(feature = "tdx")]
    fn populate_tdx_sections(
        &mut self,
        sections: &[TdvfSection],
        guid_found: bool,
    ) -> Result<Option<u64>> {
        use arch::x86_64::tdx::*;
        // Get the memory end *before* we start adding TDVF ram regions
        let boot_guest_memory = self
            .memory_manager
            .lock()
            .as_ref()
            .unwrap()
            .boot_guest_memory();
        for section in sections {
            // No need to allocate if the section falls within guest RAM ranges
            if boot_guest_memory.address_in_range(GuestAddress(section.address)) {
                info!(
                    "Not allocating TDVF Section: {:x?} since it is already part of guest RAM",
                    section
                );
                continue;
            }

            info!("Allocating TDVF Section: {:x?}", section);
            self.memory_manager
                .lock()
                .unwrap()
                .add_ram_region(GuestAddress(section.address), section.size as usize)
                .map_err(Error::AllocatingTdvfMemory)?;
        }

        // The TDVF file contains a table of section as well as code
        let firmware_path = self
            .config
            .lock()
            .unwrap()
            .payload
            .as_ref()
            .unwrap()
            .firmware
            .clone()
            .ok_or(Error::TdxFirmwareMissing)?;
        let mut firmware_file = File::open(firmware_path).map_err(Error::LoadTdvf)?;

        // The guest memory at this point now has all the required regions so it
        // is safe to copy from the TDVF file into it.
        let guest_memory = self.memory_manager.lock().as_ref().unwrap().guest_memory();
        let mem = guest_memory.memory();
        let mut payload_info = None;
        let mut hob_offset = None;
        for section in sections {
            info!("Populating TDVF Section: {:x?}", section);
            match section.r#type {
                TdvfSectionType::Bfv | TdvfSectionType::Cfv => {
                    info!("Copying section to guest memory");
                    firmware_file
                        .seek(SeekFrom::Start(section.data_offset as u64))
                        .map_err(Error::LoadTdvf)?;
                    mem.read_volatile_from(
                        GuestAddress(section.address),
                        &mut firmware_file,
                        section.data_size as usize,
                    )
                    .unwrap();
                }
                TdvfSectionType::TdHob => {
                    hob_offset = Some(section.address);
                }
                TdvfSectionType::Payload => {
                    info!("Copying payload to guest memory");
                    if let Some(payload_file) = self.kernel.as_mut() {
                        let payload_size = payload_file
                            .seek(SeekFrom::End(0))
                            .map_err(Error::LoadPayload)?;

                        payload_file
                            .seek(SeekFrom::Start(0x1f1))
                            .map_err(Error::LoadPayload)?;

                        let mut payload_header = linux_loader::bootparam::setup_header::default();
                        payload_file
                            .read_volatile(&mut payload_header.as_bytes())
                            .unwrap();

                        if payload_header.header != 0x5372_6448 {
                            return Err(Error::InvalidPayloadType);
                        }

                        if (payload_header.version < 0x0200)
                            || ((payload_header.loadflags & 0x1) == 0x0)
                        {
                            return Err(Error::InvalidPayloadType);
                        }

                        payload_file.rewind().map_err(Error::LoadPayload)?;
                        mem.read_volatile_from(
                            GuestAddress(section.address),
                            payload_file,
                            payload_size as usize,
                        )
                        .unwrap();

                        // Create the payload info that will be inserted into
                        // the HOB.
                        payload_info = Some(PayloadInfo {
                            image_type: PayloadImageType::BzImage,
                            entry_point: section.address,
                        });
                    }
                }
                TdvfSectionType::PayloadParam => {
                    info!("Copying payload parameters to guest memory");
                    let cmdline = Self::generate_cmdline(
                        self.config.lock().unwrap().payload.as_ref().unwrap(),
                    )?;
                    mem.write_slice(
                        cmdline.as_cstring().unwrap().as_bytes_with_nul(),
                        GuestAddress(section.address),
                    )
                    .unwrap();
                }
                _ => {}
            }
        }

        // Generate HOB
        let mut hob = TdHob::start(hob_offset.unwrap());

        let mut sorted_sections = sections.to_vec();
        sorted_sections.retain(|section| matches!(section.r#type, TdvfSectionType::TempMem));

        sorted_sections.sort_by_key(|section| section.address);
        sorted_sections.reverse();

        for (start, size, ram) in Vm::hob_memory_resources(sorted_sections, &boot_guest_memory) {
            hob.add_memory_resource(&mem, start, size, ram, guid_found)
                .map_err(Error::PopulateHob)?;
        }

        // MMIO regions
        hob.add_mmio_resource(
            &mem,
            arch::layout::MEM_32BIT_DEVICES_START.raw_value(),
            arch::layout::APIC_START.raw_value()
                - arch::layout::MEM_32BIT_DEVICES_START.raw_value(),
        )
        .map_err(Error::PopulateHob)?;
        let start_of_device_area = self
            .memory_manager
            .lock()
            .unwrap()
            .start_of_device_area()
            .raw_value();
        let end_of_device_area = self
            .memory_manager
            .lock()
            .unwrap()
            .end_of_device_area()
            .raw_value();
        hob.add_mmio_resource(
            &mem,
            start_of_device_area,
            end_of_device_area - start_of_device_area,
        )
        .map_err(Error::PopulateHob)?;

        // Loop over the ACPI tables and copy them to the HOB.

        for acpi_table in crate::acpi::create_acpi_tables_tdx(
            &self.device_manager,
            &self.cpu_manager,
            &self.memory_manager,
            &self.numa_nodes,
        ) {
            hob.add_acpi_table(&mem, acpi_table.as_slice())
                .map_err(Error::PopulateHob)?;
        }

        // If a payload info has been created, let's insert it into the HOB.
        if let Some(payload_info) = payload_info {
            hob.add_payload(&mem, payload_info)
                .map_err(Error::PopulateHob)?;
        }

        hob.finish(&mem).map_err(Error::PopulateHob)?;

        Ok(hob_offset)
    }

    #[cfg(feature = "tdx")]
    fn init_tdx_memory(&mut self, sections: &[TdvfSection]) -> Result<()> {
        let guest_memory = self.memory_manager.lock().as_ref().unwrap().guest_memory();
        let mem = guest_memory.memory();

        for section in sections {
            self.vm
                .tdx_init_memory_region(
                    mem.get_host_address(GuestAddress(section.address)).unwrap() as u64,
                    section.address,
                    section.size,
                    /* TDVF_SECTION_ATTRIBUTES_EXTENDMR */
                    section.attributes == 1,
                )
                .map_err(Error::InitializeTdxMemoryRegion)?;
        }

        Ok(())
    }

    // Creates ACPI tables
    // In case of TDX being used, this is a no-op since the tables will be
    // created and passed when populating the HOB.

    #[cfg(not(target_arch = "riscv64"))]
    fn create_acpi_tables(&self) -> Option<GuestAddress> {
        #[cfg(feature = "tdx")]
        if self.config.lock().unwrap().is_tdx_enabled() {
            return None;
        }
        let mem = self.memory_manager.lock().unwrap().guest_memory().memory();
        let tpm_enabled = self.config.lock().unwrap().tpm.is_some();
        #[cfg(feature = "fw_cfg")]
        {
            let _ = crate::acpi::create_acpi_tables_for_fw_cfg(
                &self.device_manager,
                &self.cpu_manager,
                &self.memory_manager,
            );
        }
        let rsdp_addr = crate::acpi::create_acpi_tables(
            &mem,
            &self.device_manager,
            &self.cpu_manager,
            &self.memory_manager,
            &self.numa_nodes,
            tpm_enabled,
        );
        info!("Created ACPI tables: rsdp_addr = 0x{:x}", rsdp_addr.0);

        Some(rsdp_addr)
    }

    fn entry_point(&mut self) -> Result<Option<EntryPoint>> {
        trace_scoped!("entry_point");

        self.load_payload_handle
            .take()
            .map(|handle| handle.join().map_err(Error::KernelLoadThreadJoin)?)
            .transpose()
    }

    pub fn boot(&mut self) -> Result<()> {
        trace_scoped!("Vm::boot");
        let current_state = self.get_state()?;
        if current_state == VmState::Paused {
            return self.resume().map_err(Error::Resume);
        }

        let new_state = if self.stop_on_boot {
            VmState::BreakPoint
        } else {
            VmState::Running
        };
        current_state.valid_transition(new_state)?;

        // Do earlier to parallelise with loading kernel
        #[cfg(target_arch = "x86_64")]
        cfg_if::cfg_if! {
            if #[cfg(feature = "sev_snp")] {
                let sev_snp_enabled = self.config.lock().unwrap().is_sev_snp_enabled();
                let rsdp_addr = if sev_snp_enabled {
                    // In case of SEV-SNP guest ACPI tables are provided via
                    // IGVM. So skip the creation of ACPI tables and set the
                    // rsdp addr to None.
                    self.create_acpi_tables()
                } else {
                    self.create_acpi_tables()
                };
            } else {
                let rsdp_addr = self.create_acpi_tables();
            }
        }

        // Load kernel synchronously or if asynchronous then wait for load to
        // finish.
        let entry_point = self.entry_point()?;

        #[cfg(feature = "tdx")]
        let tdx_enabled = self.config.lock().unwrap().is_tdx_enabled();

        // Configure the vcpus that have been created
        let vcpus = self.cpu_manager.lock().unwrap().vcpus();
        for vcpu in vcpus {
            let guest_memory = &self.memory_manager.lock().as_ref().unwrap().guest_memory();
            let boot_setup = entry_point.map(|e| (e, guest_memory));
            self.cpu_manager
                .lock()
                .unwrap()
                .configure_vcpu(vcpu, boot_setup)
                .map_err(Error::CpuManager)?;
        }

        #[cfg(feature = "tdx")]
        let (sections, guid_found) = if tdx_enabled {
            self.extract_tdvf_sections()?
        } else {
            (Vec::new(), false)
        };

        // Configuring the TDX regions requires that the vCPUs are created.
        #[cfg(feature = "tdx")]
        let hob_address = if tdx_enabled {
            // TDX sections are written to memory.
            self.populate_tdx_sections(&sections, guid_found)?
        } else {
            None
        };

        // On aarch64 the ACPI tables depend on the vCPU mpidr which is only
        // available after they are configured
        #[cfg(target_arch = "aarch64")]
        let rsdp_addr = self.create_acpi_tables();

        #[cfg(not(target_arch = "riscv64"))]
        // Configure shared state based on loaded kernel
        entry_point
            .map(|entry_point| {
                // Safe to unwrap rsdp_addr as we know it can't be None when
                // the entry_point is Some.
                self.configure_system(rsdp_addr.unwrap(), entry_point)
            })
            .transpose()?;

        #[cfg(target_arch = "riscv64")]
        self.configure_system().unwrap();

        #[cfg(feature = "tdx")]
        if let Some(hob_address) = hob_address {
            // With the HOB address extracted the vCPUs can have
            // their TDX state configured.
            self.cpu_manager
                .lock()
                .unwrap()
                .initialize_tdx(hob_address)
                .map_err(Error::CpuManager)?;
            // Let the hypervisor know which memory ranges are shared with the
            // guest. This prevents the guest from ignoring/discarding memory
            // regions provided by the host.
            self.init_tdx_memory(&sections)?;
            // With TDX memory and CPU state configured TDX setup is complete
            self.vm.tdx_finalize().map_err(Error::FinalizeTdx)?;
        }

        // Resume the vm for MSHV
        if current_state == VmState::Created {
            self.vm.resume().map_err(Error::ResumeVm)?;
        }

        self.cpu_manager
            .lock()
            .unwrap()
            .start_boot_vcpus(new_state == VmState::BreakPoint)
            .map_err(Error::CpuManager)?;

        let mut state = self.state.try_write().map_err(|_| Error::PoisonedState)?;
        *state = new_state;
        Ok(())
    }

    pub fn restore(&mut self) -> Result<()> {
        event!("vm", "restoring");

        #[cfg(target_arch = "x86_64")]
        // Note: For x86, always call this function before invoking start boot vcpus.
        // Otherwise guest would fail to boot because we haven't created the
        // userspace mappings to update the hypervisor about the memory mappings.
        // These mappings must be created before we start the vCPU threads for
        // the very first time for the restored VM.
        self.memory_manager
            .lock()
            .unwrap()
            .allocate_address_space()
            .map_err(Error::MemoryManager)?;

        // Now we can start all vCPUs from here.
        self.cpu_manager
            .lock()
            .unwrap()
            .start_restored_vcpus()
            .map_err(Error::CpuManager)?;

        event!("vm", "restored");
        Ok(())
    }

    /// Gets a thread-safe reference counted pointer to the VM configuration.
    pub fn get_config(&self) -> Arc<Mutex<VmConfig>> {
        Arc::clone(&self.config)
    }

    /// Get the VM state. Returns an error if the state is poisoned.
    pub fn get_state(&self) -> Result<VmState> {
        self.state
            .try_read()
            .map_err(|_| Error::PoisonedState)
            .map(|state| *state)
    }

    /// Gets the actual size of the balloon.
    pub fn balloon_size(&self) -> u64 {
        self.device_manager.lock().unwrap().balloon_size()
    }

    pub fn send_memory_fds(
        &mut self,
        socket: &mut UnixStream,
    ) -> std::result::Result<(), MigratableError> {
        for (slot, fd) in self
            .memory_manager
            .lock()
            .unwrap()
            .memory_slot_fds()
            .drain()
        {
            Request::memory_fd(std::mem::size_of_val(&slot) as u64)
                .write_to(socket)
                .map_err(|e| {
                    MigratableError::MigrateSend(anyhow!("Error sending memory fd request: {}", e))
                })?;
            socket
                .send_with_fd(&slot.to_le_bytes()[..], fd)
                .map_err(|e| {
                    MigratableError::MigrateSend(anyhow!("Error sending memory fd: {}", e))
                })?;

            Response::read_from(socket)?.ok_or_abandon(
                socket,
                MigratableError::MigrateSend(anyhow!("Error during memory fd migration")),
            )?;
        }

        Ok(())
    }

    pub fn send_memory_regions<F>(
        &mut self,
        ranges: &MemoryRangeTable,
        fd: &mut F,
    ) -> std::result::Result<(), MigratableError>
    where
        F: WriteVolatile,
    {
        let guest_memory = self.memory_manager.lock().as_ref().unwrap().guest_memory();
        let mem = guest_memory.memory();

        for range in ranges.regions() {
            let mut offset: u64 = 0;
            // Here we are manually handling the retry in case we can't the
            // whole region at once because we can't use the implementation
            // from vm-memory::GuestMemory of write_all_to() as it is not
            // following the correct behavior. For more info about this issue
            // see: https://github.com/rust-vmm/vm-memory/issues/174
            loop {
                let bytes_written = mem
                    .write_volatile_to(
                        GuestAddress(range.gpa + offset),
                        fd,
                        (range.length - offset) as usize,
                    )
                    .map_err(|e| {
                        MigratableError::MigrateSend(anyhow!(
                            "Error transferring memory to socket: {}",
                            e
                        ))
                    })?;
                offset += bytes_written as u64;

                if offset == range.length {
                    break;
                }
            }
        }

        Ok(())
    }

    pub fn memory_range_table(&self) -> std::result::Result<MemoryRangeTable, MigratableError> {
        self.memory_manager
            .lock()
            .unwrap()
            .memory_range_table(false)
    }

    pub fn device_tree(&self) -> Arc<Mutex<DeviceTree>> {
        self.device_manager.lock().unwrap().device_tree()
    }

    pub fn activate_virtio_devices(&self) -> Result<()> {
        self.device_manager
            .lock()
            .unwrap()
            .activate_virtio_devices()
            .map_err(Error::ActivateVirtioDevices)
    }

    #[cfg(target_arch = "x86_64")]
    pub fn power_button(&self) -> Result<()> {
        return self
            .device_manager
            .lock()
            .unwrap()
            .notify_power_button()
            .map_err(Error::PowerButton);
    }

    #[cfg(target_arch = "aarch64")]
    pub fn power_button(&self) -> Result<()> {
        self.device_manager
            .lock()
            .unwrap()
            .notify_power_button()
            .map_err(Error::PowerButton)
    }

    #[cfg(target_arch = "riscv64")]
    pub fn power_button(&self) -> Result<()> {
        unimplemented!()
    }

    pub fn memory_manager_data(&self) -> MemoryManagerSnapshotData {
        self.memory_manager.lock().unwrap().snapshot_data()
    }

    #[cfg(feature = "guest_debug")]
    pub fn debug_request(
        &mut self,
        gdb_request: &GdbRequestPayload,
        cpu_id: usize,
    ) -> Result<GdbResponsePayload> {
        use GdbRequestPayload::*;
        match gdb_request {
            SetSingleStep(single_step) => {
                self.set_guest_debug(cpu_id, &[], *single_step)
                    .map_err(Error::Debug)?;
            }
            SetHwBreakPoint(addrs) => {
                self.set_guest_debug(cpu_id, addrs, false)
                    .map_err(Error::Debug)?;
            }
            Pause => {
                self.debug_pause().map_err(Error::Debug)?;
            }
            Resume => {
                self.debug_resume().map_err(Error::Debug)?;
            }
            ReadRegs => {
                let regs = self.read_regs(cpu_id).map_err(Error::Debug)?;
                return Ok(GdbResponsePayload::RegValues(Box::new(regs)));
            }
            WriteRegs(regs) => {
                self.write_regs(cpu_id, regs).map_err(Error::Debug)?;
            }
            ReadMem(vaddr, len) => {
                let guest_memory = self.memory_manager.lock().as_ref().unwrap().guest_memory();
                let mem = self
                    .read_mem(&guest_memory, cpu_id, *vaddr, *len)
                    .map_err(Error::Debug)?;
                return Ok(GdbResponsePayload::MemoryRegion(mem));
            }
            WriteMem(vaddr, data) => {
                let guest_memory = self.memory_manager.lock().as_ref().unwrap().guest_memory();
                self.write_mem(&guest_memory, cpu_id, vaddr, data)
                    .map_err(Error::Debug)?;
            }
            ActiveVcpus => {
                let active_vcpus = self.active_vcpus();
                return Ok(GdbResponsePayload::ActiveVcpus(active_vcpus));
            }
        }
        Ok(GdbResponsePayload::CommandComplete)
    }

    #[cfg(all(target_arch = "x86_64", feature = "guest_debug"))]
    fn get_dump_state(
        &mut self,
        destination_url: &str,
    ) -> std::result::Result<DumpState, GuestDebuggableError> {
        let nr_cpus = self.config.lock().unwrap().cpus.boot_vcpus as u32;
        let elf_note_size = self.get_note_size(NoteDescType::ElfAndVmm, nr_cpus) as isize;
        let mut elf_phdr_num = 1;
        let elf_sh_info = 0;
        let coredump_file_path = url_to_file(destination_url)?;
        let mapping_num = self.memory_manager.lock().unwrap().num_guest_ram_mappings();

        if mapping_num < UINT16_MAX - 2 {
            elf_phdr_num += mapping_num as u16;
        } else {
            panic!("mapping num beyond 65535 not supported");
        }
        let coredump_file = OpenOptions::new()
            .read(true)
            .write(true)
            .create_new(true)
            .open(coredump_file_path)
            .map_err(|e| GuestDebuggableError::Coredump(e.into()))?;

        let mem_offset = self.coredump_get_mem_offset(elf_phdr_num, elf_note_size);
        let mem_data = self
            .memory_manager
            .lock()
            .unwrap()
            .coredump_memory_regions(mem_offset);

        Ok(DumpState {
            elf_note_size,
            elf_phdr_num,
            elf_sh_info,
            mem_offset,
            mem_info: Some(mem_data),
            file: Some(coredump_file),
        })
    }

    #[cfg(all(target_arch = "x86_64", feature = "guest_debug"))]
    fn coredump_get_mem_offset(&self, phdr_num: u16, note_size: isize) -> u64 {
        size_of::<elf::Elf64_Ehdr>() as u64
            + note_size as u64
            + size_of::<elf::Elf64_Phdr>() as u64 * phdr_num as u64
    }

    pub fn nmi(&self) -> Result<()> {
        return self
            .cpu_manager
            .lock()
            .unwrap()
            .nmi()
            .map_err(|_| Error::ErrorNmi);
    }
}

impl Pausable for Vm {
    fn pause(&mut self) -> std::result::Result<(), MigratableError> {
        event!("vm", "pausing");
        let mut state = self
            .state
            .try_write()
            .map_err(|e| MigratableError::Pause(anyhow!("Could not get VM state: {}", e)))?;
        let new_state = VmState::Paused;

        state
            .valid_transition(new_state)
            .map_err(|e| MigratableError::Pause(anyhow!("Invalid transition: {:?}", e)))?;

        #[cfg(target_arch = "x86_64")]
        {
            let mut clock = self
                .vm
                .get_clock()
                .map_err(|e| MigratableError::Pause(anyhow!("Could not get VM clock: {}", e)))?;
            clock.reset_flags();
            self.saved_clock = Some(clock);
        }

        // Before pausing the vCPUs activate any pending virtio devices that might
        // need activation between starting the pause (or e.g. a migration it's part of)
        self.activate_virtio_devices().map_err(|e| {
            MigratableError::Pause(anyhow!("Error activating pending virtio devices: {:?}", e))
        })?;

        self.cpu_manager.lock().unwrap().pause()?;
        self.device_manager.lock().unwrap().pause()?;

        self.vm
            .pause()
            .map_err(|e| MigratableError::Pause(anyhow!("Could not pause the VM: {}", e)))?;

        *state = new_state;

        event!("vm", "paused");
        Ok(())
    }

    fn resume(&mut self) -> std::result::Result<(), MigratableError> {
        event!("vm", "resuming");
        let current_state = self.get_state().unwrap();
        let mut state = self
            .state
            .try_write()
            .map_err(|e| MigratableError::Resume(anyhow!("Could not get VM state: {}", e)))?;
        let new_state = VmState::Running;

        state
            .valid_transition(new_state)
            .map_err(|e| MigratableError::Resume(anyhow!("Invalid transition: {:?}", e)))?;

        self.cpu_manager.lock().unwrap().resume()?;
        #[cfg(target_arch = "x86_64")]
        {
            if let Some(clock) = &self.saved_clock {
                self.vm.set_clock(clock).map_err(|e| {
                    MigratableError::Resume(anyhow!("Could not set VM clock: {}", e))
                })?;
            }
        }

        if current_state == VmState::Paused {
            self.vm
                .resume()
                .map_err(|e| MigratableError::Resume(anyhow!("Could not resume the VM: {}", e)))?;
        }

        self.device_manager.lock().unwrap().resume()?;

        // And we're back to the Running state.
        *state = new_state;
        event!("vm", "resumed");
        Ok(())
    }
}

#[derive(Serialize, Deserialize)]
pub struct VmSnapshot {
    #[cfg(target_arch = "x86_64")]
    pub clock: Option<hypervisor::ClockData>,
    #[cfg(all(feature = "kvm", target_arch = "x86_64"))]
    pub common_cpuid: Vec<hypervisor::arch::x86::CpuIdEntry>,
}

pub const VM_SNAPSHOT_ID: &str = "vm";
impl Snapshottable for Vm {
    fn id(&self) -> String {
        VM_SNAPSHOT_ID.to_string()
    }

    fn snapshot(&mut self) -> std::result::Result<Snapshot, MigratableError> {
        event!("vm", "snapshotting");

        #[cfg(feature = "tdx")]
        {
            if self.config.lock().unwrap().is_tdx_enabled() {
                return Err(MigratableError::Snapshot(anyhow!(
                    "Snapshot not possible with TDX VM"
                )));
            }
        }

        let current_state = self.get_state().unwrap();
        if current_state != VmState::Paused {
            return Err(MigratableError::Snapshot(anyhow!(
                "Trying to snapshot while VM is running"
            )));
        }

        #[cfg(all(feature = "kvm", target_arch = "x86_64"))]
        let common_cpuid = {
            let amx = self.config.lock().unwrap().cpus.features.amx;
            let phys_bits = physical_bits(
                &self.hypervisor,
                self.config.lock().unwrap().cpus.max_phys_bits,
            );
            arch::generate_common_cpuid(
                &self.hypervisor,
                &arch::CpuidConfig {
                    sgx_epc_sections: None,
                    phys_bits,
                    kvm_hyperv: self.config.lock().unwrap().cpus.kvm_hyperv,
                    #[cfg(feature = "tdx")]
                    tdx: false,
                    amx,
                },
            )
            .map_err(|e| {
                MigratableError::MigrateReceive(anyhow!("Error generating common cpuid: {:?}", e))
            })?
        };

        let vm_snapshot_state = VmSnapshot {
            #[cfg(target_arch = "x86_64")]
            clock: self.saved_clock,
            #[cfg(all(feature = "kvm", target_arch = "x86_64"))]
            common_cpuid,
        };

        let mut vm_snapshot = Snapshot::new_from_state(&vm_snapshot_state)?;

        let (id, snapshot) = {
            let mut cpu_manager = self.cpu_manager.lock().unwrap();
            (cpu_manager.id(), cpu_manager.snapshot()?)
        };
        vm_snapshot.add_snapshot(id, snapshot);
        let (id, snapshot) = {
            let mut memory_manager = self.memory_manager.lock().unwrap();
            (memory_manager.id(), memory_manager.snapshot()?)
        };
        vm_snapshot.add_snapshot(id, snapshot);
        let (id, snapshot) = {
            let mut device_manager = self.device_manager.lock().unwrap();
            (device_manager.id(), device_manager.snapshot()?)
        };
        vm_snapshot.add_snapshot(id, snapshot);

        event!("vm", "snapshotted");
        Ok(vm_snapshot)
    }
}

impl Transportable for Vm {
    fn send(
        &self,
        snapshot: &Snapshot,
        destination_url: &str,
    ) -> std::result::Result<(), MigratableError> {
        let mut snapshot_config_path = url_to_path(destination_url)?;
        snapshot_config_path.push(SNAPSHOT_CONFIG_FILE);

        // Create the snapshot config file
        let mut snapshot_config_file = OpenOptions::new()
            .read(true)
            .write(true)
            .create_new(true)
            .open(snapshot_config_path)
            .map_err(|e| MigratableError::MigrateSend(e.into()))?;

        // Serialize and write the snapshot config
        let vm_config = serde_json::to_string(self.config.lock().unwrap().deref())
            .map_err(|e| MigratableError::MigrateSend(e.into()))?;

        snapshot_config_file
            .write(vm_config.as_bytes())
            .map_err(|e| MigratableError::MigrateSend(e.into()))?;

        let mut snapshot_state_path = url_to_path(destination_url)?;
        snapshot_state_path.push(SNAPSHOT_STATE_FILE);

        // Create the snapshot state file
        let mut snapshot_state_file = OpenOptions::new()
            .read(true)
            .write(true)
            .create_new(true)
            .open(snapshot_state_path)
            .map_err(|e| MigratableError::MigrateSend(e.into()))?;

        // Serialize and write the snapshot state
        let vm_state =
            serde_json::to_vec(snapshot).map_err(|e| MigratableError::MigrateSend(e.into()))?;

        snapshot_state_file
            .write(&vm_state)
            .map_err(|e| MigratableError::MigrateSend(e.into()))?;

        // Tell the memory manager to also send/write its own snapshot.
        if let Some(memory_manager_snapshot) = snapshot.snapshots.get(MEMORY_MANAGER_SNAPSHOT_ID) {
            self.memory_manager
                .lock()
                .unwrap()
                .send(&memory_manager_snapshot.clone(), destination_url)?;
        } else {
            return Err(MigratableError::Restore(anyhow!(
                "Missing memory manager snapshot"
            )));
        }

        Ok(())
    }
}

impl Migratable for Vm {
    fn start_dirty_log(&mut self) -> std::result::Result<(), MigratableError> {
        self.memory_manager.lock().unwrap().start_dirty_log()?;
        self.device_manager.lock().unwrap().start_dirty_log()
    }

    fn stop_dirty_log(&mut self) -> std::result::Result<(), MigratableError> {
        self.memory_manager.lock().unwrap().stop_dirty_log()?;
        self.device_manager.lock().unwrap().stop_dirty_log()
    }

    fn dirty_log(&mut self) -> std::result::Result<MemoryRangeTable, MigratableError> {
        Ok(MemoryRangeTable::new_from_tables(vec![
            self.memory_manager.lock().unwrap().dirty_log()?,
            self.device_manager.lock().unwrap().dirty_log()?,
        ]))
    }

    fn start_migration(&mut self) -> std::result::Result<(), MigratableError> {
        self.memory_manager.lock().unwrap().start_migration()?;
        self.device_manager.lock().unwrap().start_migration()
    }

    fn complete_migration(&mut self) -> std::result::Result<(), MigratableError> {
        self.memory_manager.lock().unwrap().complete_migration()?;
        self.device_manager.lock().unwrap().complete_migration()
    }
}

#[cfg(feature = "guest_debug")]
impl Debuggable for Vm {
    fn set_guest_debug(
        &self,
        cpu_id: usize,
        addrs: &[GuestAddress],
        singlestep: bool,
    ) -> std::result::Result<(), DebuggableError> {
        self.cpu_manager
            .lock()
            .unwrap()
            .set_guest_debug(cpu_id, addrs, singlestep)
    }

    fn debug_pause(&mut self) -> std::result::Result<(), DebuggableError> {
        if *self.state.read().unwrap() == VmState::Running {
            self.pause().map_err(DebuggableError::Pause)?;
        }

        let mut state = self
            .state
            .try_write()
            .map_err(|_| DebuggableError::PoisonedState)?;
        *state = VmState::BreakPoint;
        Ok(())
    }

    fn debug_resume(&mut self) -> std::result::Result<(), DebuggableError> {
        if *self.state.read().unwrap() == VmState::BreakPoint {
            self.resume().map_err(DebuggableError::Pause)?;
        }

        Ok(())
    }

    fn read_regs(&self, cpu_id: usize) -> std::result::Result<CoreRegs, DebuggableError> {
        self.cpu_manager.lock().unwrap().read_regs(cpu_id)
    }

    fn write_regs(
        &self,
        cpu_id: usize,
        regs: &CoreRegs,
    ) -> std::result::Result<(), DebuggableError> {
        self.cpu_manager.lock().unwrap().write_regs(cpu_id, regs)
    }

    fn read_mem(
        &self,
        guest_memory: &GuestMemoryAtomic<GuestMemoryMmap>,
        cpu_id: usize,
        vaddr: GuestAddress,
        len: usize,
    ) -> std::result::Result<Vec<u8>, DebuggableError> {
        self.cpu_manager
            .lock()
            .unwrap()
            .read_mem(guest_memory, cpu_id, vaddr, len)
    }

    fn write_mem(
        &self,
        guest_memory: &GuestMemoryAtomic<GuestMemoryMmap>,
        cpu_id: usize,
        vaddr: &GuestAddress,
        data: &[u8],
    ) -> std::result::Result<(), DebuggableError> {
        self.cpu_manager
            .lock()
            .unwrap()
            .write_mem(guest_memory, cpu_id, vaddr, data)
    }

    fn active_vcpus(&self) -> usize {
        let active_vcpus = self.cpu_manager.lock().unwrap().active_vcpus();
        if active_vcpus > 0 {
            active_vcpus
        } else {
            // The VM is not booted yet. Report boot_vcpus() instead.
            self.cpu_manager.lock().unwrap().boot_vcpus() as usize
        }
    }
}

#[cfg(feature = "guest_debug")]
pub const UINT16_MAX: u32 = 65535;

#[cfg(all(target_arch = "x86_64", feature = "guest_debug"))]
impl Elf64Writable for Vm {}

#[cfg(all(target_arch = "x86_64", feature = "guest_debug"))]
impl GuestDebuggable for Vm {
    fn coredump(&mut self, destination_url: &str) -> std::result::Result<(), GuestDebuggableError> {
        event!("vm", "coredumping");

        let mut resume = false;

        #[cfg(feature = "tdx")]
        {
            if let Some(ref platform) = self.config.lock().unwrap().platform {
                if platform.tdx {
                    return Err(GuestDebuggableError::Coredump(anyhow!(
                        "Coredump not possible with TDX VM"
                    )));
                }
            }
        }

        match self.get_state().unwrap() {
            VmState::Running => {
                self.pause().map_err(GuestDebuggableError::Pause)?;
                resume = true;
            }
            VmState::Paused => {}
            _ => {
                return Err(GuestDebuggableError::Coredump(anyhow!(
                    "Trying to coredump while VM is not running or paused"
                )));
            }
        }

        let coredump_state = self.get_dump_state(destination_url)?;

        self.write_header(&coredump_state)?;
        self.write_note(&coredump_state)?;
        self.write_loads(&coredump_state)?;

        self.cpu_manager
            .lock()
            .unwrap()
            .cpu_write_elf64_note(&coredump_state)?;
        self.cpu_manager
            .lock()
            .unwrap()
            .cpu_write_vmm_note(&coredump_state)?;

        self.memory_manager
            .lock()
            .unwrap()
            .coredump_iterate_save_mem(&coredump_state)?;

        if resume {
            self.resume().map_err(GuestDebuggableError::Resume)?;
        }

        Ok(())
    }
}

#[cfg(all(feature = "kvm", target_arch = "x86_64"))]
#[cfg(test)]
mod tests {
    use super::*;

    fn test_vm_state_transitions(state: VmState) {
        match state {
            VmState::Created => {
                // Check the transitions from Created
                state.valid_transition(VmState::Created).unwrap_err();
                state.valid_transition(VmState::Running).unwrap();
                state.valid_transition(VmState::Shutdown).unwrap();
                state.valid_transition(VmState::Paused).unwrap();
                state.valid_transition(VmState::BreakPoint).unwrap();
            }
            VmState::Running => {
                // Check the transitions from Running
                state.valid_transition(VmState::Created).unwrap_err();
                state.valid_transition(VmState::Running).unwrap_err();
                state.valid_transition(VmState::Shutdown).unwrap();
                state.valid_transition(VmState::Paused).unwrap();
                state.valid_transition(VmState::BreakPoint).unwrap();
            }
            VmState::Shutdown => {
                // Check the transitions from Shutdown
                state.valid_transition(VmState::Created).unwrap_err();
                state.valid_transition(VmState::Running).unwrap();
                state.valid_transition(VmState::Shutdown).unwrap_err();
                state.valid_transition(VmState::Paused).unwrap_err();
                state.valid_transition(VmState::BreakPoint).unwrap_err();
            }
            VmState::Paused => {
                // Check the transitions from Paused
                state.valid_transition(VmState::Created).unwrap_err();
                state.valid_transition(VmState::Running).unwrap();
                state.valid_transition(VmState::Shutdown).unwrap();
                state.valid_transition(VmState::Paused).unwrap_err();
                state.valid_transition(VmState::BreakPoint).unwrap_err();
            }
            VmState::BreakPoint => {
                // Check the transitions from Breakpoint
                state.valid_transition(VmState::Created).unwrap();
                state.valid_transition(VmState::Running).unwrap();
                state.valid_transition(VmState::Shutdown).unwrap_err();
                state.valid_transition(VmState::Paused).unwrap_err();
                state.valid_transition(VmState::BreakPoint).unwrap_err();
            }
        }
    }

    #[test]
    fn test_vm_created_transitions() {
        test_vm_state_transitions(VmState::Created);
    }

    #[test]
    fn test_vm_running_transitions() {
        test_vm_state_transitions(VmState::Running);
    }

    #[test]
    fn test_vm_shutdown_transitions() {
        test_vm_state_transitions(VmState::Shutdown);
    }

    #[test]
    fn test_vm_paused_transitions() {
        test_vm_state_transitions(VmState::Paused);
    }

    #[cfg(feature = "tdx")]
    #[test]
    fn test_hob_memory_resources() {
        // Case 1: Two TDVF sections in the middle of the RAM
        let sections = vec![
            TdvfSection {
                address: 0xc000,
                size: 0x1000,
                ..Default::default()
            },
            TdvfSection {
                address: 0x1000,
                size: 0x4000,
                ..Default::default()
            },
        ];
        let guest_ranges: Vec<(GuestAddress, usize)> = vec![(GuestAddress(0), 0x1000_0000)];
        let expected = vec![
            (0, 0x1000, true),
            (0x1000, 0x4000, false),
            (0x5000, 0x7000, true),
            (0xc000, 0x1000, false),
            (0xd000, 0x0fff_3000, true),
        ];
        assert_eq!(
            expected,
            Vm::hob_memory_resources(
                sections,
                &GuestMemoryMmap::from_ranges(&guest_ranges).unwrap()
            )
        );

        // Case 2: Two TDVF sections with no conflict with the RAM
        let sections = vec![
            TdvfSection {
                address: 0x1000_1000,
                size: 0x1000,
                ..Default::default()
            },
            TdvfSection {
                address: 0,
                size: 0x1000,
                ..Default::default()
            },
        ];
        let guest_ranges: Vec<(GuestAddress, usize)> = vec![(GuestAddress(0x1000), 0x1000_0000)];
        let expected = vec![
            (0, 0x1000, false),
            (0x1000, 0x1000_0000, true),
            (0x1000_1000, 0x1000, false),
        ];
        assert_eq!(
            expected,
            Vm::hob_memory_resources(
                sections,
                &GuestMemoryMmap::from_ranges(&guest_ranges).unwrap()
            )
        );

        // Case 3: Two TDVF sections with partial conflicts with the RAM
        let sections = vec![
            TdvfSection {
                address: 0x1000_0000,
                size: 0x2000,
                ..Default::default()
            },
            TdvfSection {
                address: 0,
                size: 0x2000,
                ..Default::default()
            },
        ];
        let guest_ranges: Vec<(GuestAddress, usize)> = vec![(GuestAddress(0x1000), 0x1000_0000)];
        let expected = vec![
            (0, 0x2000, false),
            (0x2000, 0x0fff_e000, true),
            (0x1000_0000, 0x2000, false),
        ];
        assert_eq!(
            expected,
            Vm::hob_memory_resources(
                sections,
                &GuestMemoryMmap::from_ranges(&guest_ranges).unwrap()
            )
        );

        // Case 4: Two TDVF sections with no conflict before the RAM and two
        // more additional sections with no conflict after the RAM.
        let sections = vec![
            TdvfSection {
                address: 0x2000_1000,
                size: 0x1000,
                ..Default::default()
            },
            TdvfSection {
                address: 0x2000_0000,
                size: 0x1000,
                ..Default::default()
            },
            TdvfSection {
                address: 0x1000,
                size: 0x1000,
                ..Default::default()
            },
            TdvfSection {
                address: 0,
                size: 0x1000,
                ..Default::default()
            },
        ];
        let guest_ranges: Vec<(GuestAddress, usize)> = vec![(GuestAddress(0x4000), 0x1000_0000)];
        let expected = vec![
            (0, 0x1000, false),
            (0x1000, 0x1000, false),
            (0x4000, 0x1000_0000, true),
            (0x2000_0000, 0x1000, false),
            (0x2000_1000, 0x1000, false),
        ];
        assert_eq!(
            expected,
            Vm::hob_memory_resources(
                sections,
                &GuestMemoryMmap::from_ranges(&guest_ranges).unwrap()
            )
        );

        // Case 5: One TDVF section overriding the entire RAM
        let sections = vec![TdvfSection {
            address: 0,
            size: 0x2000_0000,
            ..Default::default()
        }];
        let guest_ranges: Vec<(GuestAddress, usize)> = vec![(GuestAddress(0x1000), 0x1000_0000)];
        let expected = vec![(0, 0x2000_0000, false)];
        assert_eq!(
            expected,
            Vm::hob_memory_resources(
                sections,
                &GuestMemoryMmap::from_ranges(&guest_ranges).unwrap()
            )
        );

        // Case 6: Two TDVF sections with no conflict with 2 RAM regions
        let sections = vec![
            TdvfSection {
                address: 0x1000_2000,
                size: 0x2000,
                ..Default::default()
            },
            TdvfSection {
                address: 0,
                size: 0x2000,
                ..Default::default()
            },
        ];
        let guest_ranges: Vec<(GuestAddress, usize)> = vec![
            (GuestAddress(0x2000), 0x1000_0000),
            (GuestAddress(0x1000_4000), 0x1000_0000),
        ];
        let expected = vec![
            (0, 0x2000, false),
            (0x2000, 0x1000_0000, true),
            (0x1000_2000, 0x2000, false),
            (0x1000_4000, 0x1000_0000, true),
        ];
        assert_eq!(
            expected,
            Vm::hob_memory_resources(
                sections,
                &GuestMemoryMmap::from_ranges(&guest_ranges).unwrap()
            )
        );

        // Case 7: Two TDVF sections with partial conflicts with 2 RAM regions
        let sections = vec![
            TdvfSection {
                address: 0x1000_0000,
                size: 0x4000,
                ..Default::default()
            },
            TdvfSection {
                address: 0,
                size: 0x4000,
                ..Default::default()
            },
        ];
        let guest_ranges: Vec<(GuestAddress, usize)> = vec![
            (GuestAddress(0x1000), 0x1000_0000),
            (GuestAddress(0x1000_3000), 0x1000_0000),
        ];
        let expected = vec![
            (0, 0x4000, false),
            (0x4000, 0x0fff_c000, true),
            (0x1000_0000, 0x4000, false),
            (0x1000_4000, 0x0fff_f000, true),
        ];
        assert_eq!(
            expected,
            Vm::hob_memory_resources(
                sections,
                &GuestMemoryMmap::from_ranges(&guest_ranges).unwrap()
            )
        );
    }
}

#[cfg(target_arch = "aarch64")]
#[cfg(test)]
mod tests {
    use arch::aarch64::fdt::create_fdt;
    use arch::aarch64::layout;
    use arch::{DeviceType, MmioDeviceInfo};
    use devices::gic::Gic;

    use super::*;

    const LEN: u64 = 4096;

    #[test]
    fn test_create_fdt_with_devices() {
        let regions = vec![(layout::RAM_START, (layout::FDT_MAX_SIZE + 0x1000) as usize)];
        let mem = GuestMemoryMmap::from_ranges(&regions).expect("Cannot initialize memory");

        let dev_info: HashMap<(DeviceType, std::string::String), MmioDeviceInfo> = [
            (
                (DeviceType::Serial, DeviceType::Serial.to_string()),
                MmioDeviceInfo {
                    addr: 0x00,
                    len: LEN,
                    irq: 33,
                },
            ),
            (
                (DeviceType::Virtio(1), "virtio".to_string()),
                MmioDeviceInfo {
                    addr: LEN,
                    len: LEN,
                    irq: 34,
                },
            ),
            (
                (DeviceType::Rtc, "rtc".to_string()),
                MmioDeviceInfo {
                    addr: 2 * LEN,
                    len: LEN,
                    irq: 35,
                },
            ),
        ]
        .iter()
        .cloned()
        .collect();

        let hv = hypervisor::new().unwrap();
        let vm = hv.create_vm().unwrap();
        let gic = vm
            .create_vgic(Gic::create_default_config(1))
            .expect("Cannot create gic");
        create_fdt(
            &mem,
            "console=tty0",
            vec![0],
            Some((0, 0, 0)),
            &dev_info,
            &gic,
            &None,
            &Vec::new(),
            &BTreeMap::new(),
            None,
            true,
        )
        .unwrap();
    }
}

#[cfg(all(feature = "kvm", target_arch = "x86_64"))]
#[test]
pub fn test_vm() {
    use hypervisor::VmExit;
    use vm_memory::{Address, GuestMemory, GuestMemoryRegion};
    // This example based on https://lwn.net/Articles/658511/
    let code = [
        0xba, 0xf8, 0x03, /* mov $0x3f8, %dx */
        0x00, 0xd8, /* add %bl, %al */
        0x04, b'0', /* add $'0', %al */
        0xee, /* out %al, (%dx) */
        0xb0, b'\n', /* mov $'\n', %al */
        0xee,  /* out %al, (%dx) */
        0xf4,  /* hlt */
    ];

    let mem_size = 0x1000;
    let load_addr = GuestAddress(0x1000);
    let mem = GuestMemoryMmap::from_ranges(&[(load_addr, mem_size)]).unwrap();

    let hv = hypervisor::new().unwrap();
    let vm = hv.create_vm().expect("new VM creation failed");

    for (index, region) in mem.iter().enumerate() {
        let mem_region = vm.make_user_memory_region(
            index as u32,
            region.start_addr().raw_value(),
            region.len(),
            region.as_ptr() as u64,
            false,
            false,
        );

        vm.create_user_memory_region(mem_region)
            .expect("Cannot configure guest memory");
    }
    mem.write_slice(&code, load_addr)
        .expect("Writing code to memory failed");

    let vcpu = vm.create_vcpu(0, None).expect("new Vcpu failed");

    let mut vcpu_sregs = vcpu.get_sregs().expect("get sregs failed");
    vcpu_sregs.cs.base = 0;
    vcpu_sregs.cs.selector = 0;
    vcpu.set_sregs(&vcpu_sregs).expect("set sregs failed");

    let mut vcpu_regs = vcpu.get_regs().expect("get regs failed");
    vcpu_regs.set_rip(0x1000);
    vcpu_regs.set_rax(2);
    vcpu_regs.set_rbx(3);
    vcpu_regs.set_rflags(2);
    vcpu.set_regs(&vcpu_regs).expect("set regs failed");

    loop {
        match vcpu.run().expect("run failed") {
            VmExit::Reset => {
                println!("HLT");
                break;
            }
            VmExit::Ignore => {}
            r => panic!("unexpected exit reason: {r:?}"),
        }
    }
}<|MERGE_RESOLUTION|>--- conflicted
+++ resolved
@@ -40,13 +40,7 @@
 #[cfg(all(target_arch = "x86_64", feature = "guest_debug"))]
 use gdbstub_arch::x86::reg::X86_64CoreRegs as CoreRegs;
 #[cfg(feature = "sev_snp")]
-<<<<<<< HEAD
-use hypervisor::kvm::{
-    KVM_VMSA_PAGE_ADDRESS, KVM_VMSA_PAGE_SIZE, KVM_X86_SNP_VM, STAGE0_SIZE, STAGE0_START_ADDRESS,
-};
-=======
 use hypervisor::kvm::KVM_X86_SNP_VM;
->>>>>>> 6c388792
 use hypervisor::{HypervisorVmError, VmOps};
 #[cfg(feature = "sev_snp")]
 use igvm_defs::SnpPolicy;
@@ -680,74 +674,6 @@
             .create_devices(console_info, console_resize_pipe, original_termios)
             .map_err(Error::DeviceManager)?;
 
-        #[cfg(feature = "fw_cfg")]
-        {
-            let _ = device_manager
-                .lock()
-                .unwrap()
-                .fw_cfg()
-                .expect("fw_cfg device must be present")
-                .lock()
-                .unwrap()
-                .add_e820(config.lock().unwrap().memory.size as usize);
-
-            let kernel = config
-                .lock()
-                .unwrap()
-                .payload
-                .as_ref()
-                .map(|p| p.kernel.as_ref().map(File::open))
-                .unwrap_or_default()
-                .transpose()
-                .map_err(Error::KernelFile)?;
-            if let Some(kernel_file) = kernel {
-                let _ = device_manager
-                    .lock()
-                    .unwrap()
-                    .fw_cfg()
-                    .expect("fw_cfg device must be present")
-                    .lock()
-                    .unwrap()
-                    .add_kernel_data(kernel_file);
-            } else {
-                return Err(Error::FwCfgKernelFile);
-            }
-            let _ = device_manager
-                .lock()
-                .unwrap()
-                .fw_cfg()
-                .expect("fw_cfg device must be present")
-                .lock()
-                .unwrap()
-                .add_kernel_cmdline(
-                    Vm::generate_cmdline(config.lock().unwrap().payload.as_ref().unwrap())
-                        .map_err(|_| Error::FwCfgCmdline)?
-                        .as_cstring()
-                        .map_err(|_| Error::FwCfgCmdline)?,
-                );
-            let initramfs = config
-                .lock()
-                .unwrap()
-                .payload
-                .as_ref()
-                .map(|p| p.initramfs.as_ref().map(File::open))
-                .unwrap_or_default()
-                .transpose()
-                .map_err(Error::InitramfsFile)?;
-            // We measure the initramfs when running Oak Containers in SNP mode (initramfs = Stage1)
-            // o/w use Stage0 to launch cloud disk images
-            if let Some(initramfs_file) = initramfs {
-                let _ = device_manager
-                    .lock()
-                    .unwrap()
-                    .fw_cfg()
-                    .expect("fw_cfg device must be present")
-                    .lock()
-                    .unwrap()
-                    .add_initramfs_data(initramfs_file);
-            }
-        }
-
         #[cfg(feature = "tdx")]
         let kernel = config
             .lock()
@@ -1130,20 +1056,6 @@
         };
 
         Ok(EntryPoint { entry_addr })
-    }
-
-    #[cfg(feature = "fw_cfg")]
-    fn reserve_region_for_stage0(memory_manager: &Arc<Mutex<MemoryManager>>) -> Result<()> {
-        let mut memory_manager = memory_manager.lock().unwrap();
-        // Region for loading Stage 0;
-        memory_manager
-            .add_ram_region(STAGE0_START_ADDRESS, STAGE0_SIZE)
-            .map_err(|e| Error::MemoryManager(e))?;
-        // Region for loading the VMSA page
-        memory_manager
-            .add_ram_region(KVM_VMSA_PAGE_ADDRESS, KVM_VMSA_PAGE_SIZE)
-            .map_err(|e| Error::MemoryManager(e))?;
-        Ok(())
     }
 
     #[cfg(target_arch = "riscv64")]
@@ -1194,11 +1106,6 @@
         cpu_manager: Arc<Mutex<cpu::CpuManager>>,
         #[cfg(feature = "sev_snp")] host_data: &Option<String>,
     ) -> Result<EntryPoint> {
-<<<<<<< HEAD
-        #[cfg(feature = "fw_cfg")]
-        Self::reserve_region_for_stage0(&memory_manager)?;
-=======
->>>>>>> 6c388792
 
         let res = igvm_loader::load_igvm(
             &igvm,
@@ -2280,14 +2187,6 @@
         }
         let mem = self.memory_manager.lock().unwrap().guest_memory().memory();
         let tpm_enabled = self.config.lock().unwrap().tpm.is_some();
-        #[cfg(feature = "fw_cfg")]
-        {
-            let _ = crate::acpi::create_acpi_tables_for_fw_cfg(
-                &self.device_manager,
-                &self.cpu_manager,
-                &self.memory_manager,
-            );
-        }
         let rsdp_addr = crate::acpi::create_acpi_tables(
             &mem,
             &self.device_manager,
